//SPDX-License-Identifier: Unlicense
pragma solidity ^0.8.13;

import "hardhat/console.sol";

import "@openzeppelin/contracts/token/ERC20/ERC20.sol";
import "@openzeppelin/contracts/security/ReentrancyGuard.sol";
import "@openzeppelin/contracts/utils/math/SafeMath.sol";

import "./interfaces/IHomoraBank.sol";
<<<<<<< HEAD
import "./interfaces/ISpell.sol";


// Is there some other way?
library HomoraSafeMath {
  using SafeMath for uint;

  /// @dev Computes round-up division.
  function ceilDiv(uint a, uint b) internal pure returns (uint) {
    return a.add(b).sub(1).div(b);
  }
=======
import "./interfaces/IUniswapV2Pair.sol";
import "./interfaces/IUniswapV2Factory.sol";
import "./interfaces/IUniswapV2Router.sol";
import "./interfaces/IOracle.sol";

// Is there some other way?
library HomoraSafeMath {
    using SafeMath for uint256;

    /// @dev Computes round-up division.
    function ceilDiv(uint256 a, uint256 b) internal pure returns (uint256) {
        return a.add(b).sub(1).div(b);
    }
>>>>>>> 10376708
}

contract DeltaNeutralVault is ERC20, ReentrancyGuard {
    using SafeMath for uint256;
    using HomoraSafeMath for uint256;

    struct Position {
        uint256 stableDebtShareAmount;
        uint256 assetDebtShareAmount;
        uint256 collShareAmount;
    }

<<<<<<< HEAD
    uint private constant _NO_ID = 0;
=======
    // struct VaultPosition {
    //     uint256
    // }

    uint256 private constant _NO_ID = 0;
>>>>>>> 10376708

    // --- config ---
    address public stableToken;
    address public assetToken;
    address public spell;
    address public lpToken;
    address public wstaking;
    uint256 public leverageLevel;
    IHomoraBank public homoraBank;
<<<<<<< HEAD
=======
    IUniswapV2Pair public pair;

    uint256 public nextPositionID = 0;
    uint256 private _TR; // target debt ratio * 10000
    uint256 private _MR; // maximum debt ratio * 10000
    uint256 public dnThreshold; // offset percentage * 10000
    uint256 public leverageThreshold; // offset percentage * 10000
>>>>>>> 10376708

    // --- state ---
    mapping(address => Position) public positions;
    uint256 public homoraBankPosId;
    uint256 public totalStableDebtShareAmount;
    uint256 public totalAssetDebtShareAmount;
    uint256 public totalCollShareAmount;

    // --- event ---
<<<<<<< HEAD
    event LogDeposit(address indexed _from, uint256 stableDebtShareAmount, uint256 assetDebtShareAmount, uint collShareAmount);
=======
    event LogDeposit(
        address indexed _from,
        uint256 stableDebtShareAmount,
        uint256 assetDebtShareAmount,
        uint256 collShareAmount
    );
    event LogRebalance(uint256 equityBefore, uint256 equityAfter);
    event LogReinvest(uint256 equityBefore, uint256 equityAfter);
>>>>>>> 10376708

    // --- error ---
    error DeltaNeutralVault_PositionsIsHealthy();

    constructor(
        string memory _name,
        string memory _symbol,
        address _stableToken,
        address _assetToken,
        uint256 _leverageLevel,
        address _homoraBank,
        address _spell,
        address _lpToken,
        address _wstaking
    ) ERC20(_name, _symbol) {
        stableToken = _stableToken;
        assetToken = _assetToken;
        homoraBank = IHomoraBank(_homoraBank);
        leverageLevel = _leverageLevel;
        spell = _spell;
        lpToken = _lpToken;
        wstaking = _wstaking;
        homoraBankPosId = _NO_ID;
        totalStableDebtShareAmount = 0;
        totalAssetDebtShareAmount = 0;
        totalCollShareAmount = 0;
<<<<<<< HEAD
=======

        address _uniswapV2Factory = 0xC0AEe478e3658e2610c5F7A4A2E1777cE9e4f2Ac;
        IUniswapV2Factory factory = IUniswapV2Factory(_uniswapV2Factory);
        pair = IUniswapV2Pair(factory.getPair(stableToken, assetToken));
        require(address(pair) != address(0), "Pair does not exist");
>>>>>>> 10376708
    }

    function deltaNeutral(
        uint256 _stableTokenDepositAmount,
        uint256 _assetTokenDepositAmount
    )
        internal
        returns (
            uint256 _stableTokenAmount,
            uint256 _assetTokenAmount,
            uint256 _stableTokenBorrowAmount,
            uint256 _assetTokenBorrowAmount
        )
    {
<<<<<<< HEAD
        return (_stableTokenDepositAmount, _assetTokenDepositAmount, _stableTokenDepositAmount * leverageLevel, 0);
    }

    function currentDebtAmount() internal view returns (uint, uint) {
        (address[] memory tokens, uint[] memory debts) = homoraBank.getPositionDebts(homoraBankPosId);
        uint256 stableTokenDebtAmount = 0;
        uint256 assetTokenDebtAmount = 0;

        for (uint i = 0; i < tokens.length; i++) {
=======
        _stableTokenAmount = _stableTokenDepositAmount;
        // UniswapV2Router contract address
        address _router = 0x7a250d5630B4cF539739dF2C5dAcb4c659F2488D;
        IUniswapV2Router router = IUniswapV2Router(_router);

        // swap all assetTokens into stableTokens
        if (_assetTokenDepositAmount > 0) {
            address[] memory path = new address[](2);
            (path[0], path[1]) = (assetToken, stableToken);
            uint256[] memory amount = router.swapExactTokensForTokens(
                _assetTokenDepositAmount,
                0,
                path,
                address(this),
                block.timestamp
            );
            // update the stableToken amount
            _stableTokenAmount += amount[1];
        }

        // total stableToken leveraged amount
        uint256 totalAmount = _stableTokenAmount * leverageLevel;
        uint256 desiredAmount = totalAmount / 2;
        _stableTokenBorrowAmount = desiredAmount - _stableTokenAmount;
        _assetTokenBorrowAmount = desiredAmount / getTokenPrice();

        return (
            _stableTokenAmount,
            0,
            _stableTokenBorrowAmount,
            _assetTokenBorrowAmount
        );
    }

    function currentDebtAmount() internal view returns (uint256, uint256) {
        (address[] memory tokens, uint256[] memory debts) = homoraBank
            .getPositionDebts(homoraBankPosId);
        uint256 stableTokenDebtAmount = 0;
        uint256 assetTokenDebtAmount = 0;

        for (uint256 i = 0; i < tokens.length; i++) {
>>>>>>> 10376708
            if (tokens[i] == stableToken) {
                stableTokenDebtAmount = debts[i];
            }
            if (tokens[i] == assetToken) {
                assetTokenDebtAmount = debts[i];
            }
        }
        return (stableTokenDebtAmount, assetTokenDebtAmount);
<<<<<<< HEAD
    }

    function withdraw(
        uint256 ratio
    ) external nonReentrant {



=======
>>>>>>> 10376708
    }

    function deposit(
        uint256 _stableTokenDepositAmount,
        uint256 _assetTokenDepositAmount
    ) external payable nonReentrant {
        // Transfer user's deposit.
<<<<<<< HEAD
        if (_stableTokenDepositAmount > 0) IERC20(stableToken).transferFrom(msg.sender, address(this), _stableTokenDepositAmount);
        if (_assetTokenDepositAmount > 0) IERC20(assetToken).transferFrom(msg.sender, address(this), _assetTokenDepositAmount);

        (uint256 _stableTokenAmount, uint256 _assetTokenAmount, uint256 _stableTokenBorrowAmount, uint256 _assetTokenBorrowAmount) = deltaNeutral(_stableTokenDepositAmount, _assetTokenDepositAmount);

        // Record original debts and colletral size.
        (uint256 originalStableDebtAmount, uint256 originalAssetDebtAmount) = currentDebtAmount();
        (, , , uint256 originalCollSize) = homoraBank.getPositionInfo(homoraBankPosId);

        // Approve HomoraBank transferring tokens.
        IERC20(stableToken).approve(address(homoraBank), 2**256-1);
        IERC20(assetToken).approve(address(homoraBank), 2**256-1);

        // Encode the calling function.
        bytes memory data0 = abi.encodeWithSelector(
            bytes4(keccak256("addLiquidityWERC20(address,address,(uint256,uint256,uint256,uint256,uint256,uint256,uint256,uint256))")),
=======
        if (_stableTokenDepositAmount > 0)
            IERC20(stableToken).transferFrom(
                msg.sender,
                address(this),
                _stableTokenDepositAmount
            );
        if (_assetTokenDepositAmount > 0)
            IERC20(assetToken).transferFrom(
                msg.sender,
                address(this),
                _assetTokenDepositAmount
            );

        (
            uint256 _stableTokenAmount,
            uint256 _assetTokenAmount,
            uint256 _stableTokenBorrowAmount,
            uint256 _assetTokenBorrowAmount
        ) = deltaNeutral(_stableTokenDepositAmount, _assetTokenDepositAmount);

        // Record original debts and colletral size.
        (
            uint256 originalStableDebtAmount,
            uint256 originalAssetDebtAmount
        ) = currentDebtAmount();
        (, , , uint256 originalCollSize) = homoraBank.getPositionInfo(
            homoraBankPosId
        );

        // Approve HomoraBank transferring tokens.
        IERC20(stableToken).approve(address(homoraBank), 2**256 - 1);
        IERC20(assetToken).approve(address(homoraBank), 2**256 - 1);

        // Encode the calling function.
        bytes memory data0 = abi.encodeWithSelector(
            bytes4(
                keccak256(
                    "addLiquidityWERC20(address,address,(uint256,uint256,uint256,uint256,uint256,uint256,uint256,uint256))"
                )
            ),
>>>>>>> 10376708
            stableToken,
            assetToken,
            [
                _stableTokenAmount,
                _assetTokenAmount,
                0,
                _stableTokenBorrowAmount,
                _assetTokenBorrowAmount,
                0,
                0,
                0
            ]
        );

        // bytes memory data1 = abi.encodeWithSelector(
        //     bytes4(keccak256("addLiquidityWStakingRewards(address,address,(uint256,uint256,uint256,uint256,uint256,uint256,uint256,uint256),address)")),
        //     stableToken,
        //     assetToken,
        //     [
        //         0,
        //         0,
        //         0,
        //         0,
        //         0,
        //         0,
        //         0,
        //         0
        //     ],
        //     wstaking
        // );

<<<<<<< HEAD
        uint res = IHomoraBank(homoraBank).execute(
            homoraBankPosId,
            spell,
            data0
            );

        if (homoraBankPosId == _NO_ID) {
            homoraBankPosId = res;
        }

        // Cancel HomoraBank's allowance.
        IERC20(stableToken).approve(address(homoraBank), 0);
        IERC20(assetToken).approve(address(homoraBank), 0);

        // Calculate share amount.
        (uint256 finalStableDebtAmount, uint256 finalAssetDebtAmount) = currentDebtAmount();
        (, , ,uint256 finalCollSize) = homoraBank.getPositionInfo(homoraBankPosId);

        uint256 stableDebtAmount = finalStableDebtAmount.sub(originalStableDebtAmount);
        uint256 assetDebtAmount = finalAssetDebtAmount.sub(originalAssetDebtAmount);
        uint256 collSize = finalCollSize - originalCollSize;

        uint256 stableDebtShareAmount = originalStableDebtAmount == 0 ? stableDebtAmount : stableDebtAmount.mul(totalStableDebtShareAmount).ceilDiv(originalStableDebtAmount);
        uint256 assetDebtShareAmount = originalAssetDebtAmount == 0 ? assetDebtAmount : assetDebtAmount.mul(totalAssetDebtShareAmount).ceilDiv(originalAssetDebtAmount);
        uint256 collShareAmount = originalCollSize == 0 ? collSize : collSize.mul(totalCollShareAmount).ceilDiv(originalCollSize);
=======
        uint256 res = IHomoraBank(homoraBank).execute(
            homoraBankPosId,
            spell,
            data0
        );

        if (homoraBankPosId == _NO_ID) {
            homoraBankPosId = res;
        }

        // Cancel HomoraBank's allowance.
        IERC20(stableToken).approve(address(homoraBank), 0);
        IERC20(assetToken).approve(address(homoraBank), 0);

        // Calculate share amount.
        (
            uint256 finalStableDebtAmount,
            uint256 finalAssetDebtAmount
        ) = currentDebtAmount();
        (, , , uint256 finalCollSize) = homoraBank.getPositionInfo(
            homoraBankPosId
        );

        uint256 stableDebtAmount = finalStableDebtAmount.sub(
            originalStableDebtAmount
        );
        uint256 assetDebtAmount = finalAssetDebtAmount.sub(
            originalAssetDebtAmount
        );
        uint256 collSize = finalCollSize - originalCollSize;

        uint256 stableDebtShareAmount = originalStableDebtAmount == 0
            ? stableDebtAmount
            : stableDebtAmount.mul(totalStableDebtShareAmount).ceilDiv(
                originalStableDebtAmount
            );
        uint256 assetDebtShareAmount = originalAssetDebtAmount == 0
            ? assetDebtAmount
            : assetDebtAmount.mul(totalAssetDebtShareAmount).ceilDiv(
                originalAssetDebtAmount
            );
        uint256 collShareAmount = originalCollSize == 0
            ? collSize
            : collSize.mul(totalCollShareAmount).ceilDiv(originalCollSize);
>>>>>>> 10376708

        // Update total position state.
        totalStableDebtShareAmount += stableDebtShareAmount;
        totalAssetDebtShareAmount += assetDebtShareAmount;
        totalCollShareAmount += collShareAmount;

        // Update deposit owner's position state.
        positions[msg.sender].stableDebtShareAmount += stableDebtShareAmount;
        positions[msg.sender].assetDebtShareAmount += assetDebtShareAmount;
        positions[msg.sender].collShareAmount += collShareAmount;

        // Return leftover funds to user.
<<<<<<< HEAD
        IERC20(stableToken).transfer(msg.sender, IERC20(stableToken).balanceOf(address(this)));
        IERC20(assetToken).transfer(msg.sender, IERC20(assetToken).balanceOf(address(this)));
        emit LogDeposit(msg.sender, stableDebtShareAmount, assetDebtShareAmount, collShareAmount);
=======
        IERC20(stableToken).transfer(
            msg.sender,
            IERC20(stableToken).balanceOf(address(this))
        );
        IERC20(assetToken).transfer(
            msg.sender,
            IERC20(assetToken).balanceOf(address(this))
        );
        emit LogDeposit(
            msg.sender,
            stableDebtShareAmount,
            assetDebtShareAmount,
            collShareAmount
        );
    }

    function withdraw(uint256 ratio) external nonReentrant {}

    function rebalance() external {
        // check if the position need rebalance
        bool isDeltaNeutral = false;
        bool isLeverageHealthy = false;
        bool isDebtRatioHealthy = false;

        // 1. delta-neutrality check
        (, uint256 assetTokenAmt) = _convertCollateralToTokens();
        (
            uint256 stableTokenDebtAmt,
            uint256 assetTokenDebtAmt
        ) = currentDebtAmount();
        if (_getOffset(assetTokenAmt, assetTokenDebtAmt) < dnThreshold) {
            isDeltaNeutral = true;
        }

        // 2. leverage check
        uint256 leverage = _getLeverage();
        //// offset larger than 5%
        if (_getOffset(leverage, leverageLevel) < leverageThreshold) {
            isLeverageHealthy = true;
        }

        // 3. debtRatio check
        uint256 debtRatio = _getDebtRatio();
        if (debtRatio <= _TR) {
            isDebtRatioHealthy = true;
        }

        if (isDeltaNeutral && isLeverageHealthy && isDebtRatioHealthy) {
            revert DeltaNeutralVault_PositionsIsHealthy();
        }

        // execute rebalance
        (, , , uint256 collateralSize) = homoraBank.getPositionInfo(
            homoraBankPosId
        );

        // Encode the calling function.
        bytes memory data0 = abi.encodeWithSelector(
            bytes4(
                keccak256(
                    "removeLiquidityWERC20(address,address,(uint256,uint256,uint256,uint256,uint256,uint256,uint256))"
                )
            ),
            stableToken,
            assetToken,
            [collateralSize, 0, stableTokenDebtAmt, assetTokenDebtAmt, 0, 0, 0]
        );
        // withdraw all lp tokens and repay all the debts
        IHomoraBank(homoraBank).execute(homoraBankPosId, spell, data0);

        // reinvest
        _reinvestInternal();

        // emit LogRebalance(equityBefore, equityAfter);
    }

    function reinvest() external {
        // 1. claim rewards
        

        // 2. reinvest with the current balance
        _reinvestInternal();
        
        // emit LogReinvest(equityBefore, equityAfter);
    }

    /// @notice reinvest with the current balance
    function _reinvestInternal() internal {
        uint256 stableTokenBalance = IERC20(stableToken).balanceOf(
            address(this)
        );
        uint256 assetTokenBalance = IERC20(assetToken).balanceOf(address(this));
        (
            uint256 _stableTokenAmount,
            uint256 _assetTokenAmount,
            uint256 _stableTokenBorrowAmount,
            uint256 _assetTokenBorrowAmount
        ) = deltaNeutral(stableTokenBalance, assetTokenBalance);

        // Approve HomoraBank transferring tokens.
        IERC20(stableToken).approve(address(homoraBank), 2**256 - 1);
        IERC20(assetToken).approve(address(homoraBank), 2**256 - 1);

        // Encode the calling function.
        bytes memory data0 = abi.encodeWithSelector(
            bytes4(
                keccak256(
                    "addLiquidityWERC20(address,address,(uint256,uint256,uint256,uint256,uint256,uint256,uint256,uint256))"
                )
            ),
            stableToken,
            assetToken,
            [
                _stableTokenAmount,
                _assetTokenAmount,
                0,
                _stableTokenBorrowAmount,
                _assetTokenBorrowAmount,
                0,
                0,
                0
            ]
        );

        IHomoraBank(homoraBank).execute(homoraBankPosId, spell, data0);

        // Cancel HomoraBank's allowance.
        IERC20(stableToken).approve(address(homoraBank), 0);
        IERC20(assetToken).approve(address(homoraBank), 0);
    }

    function _getReserves()
        internal
        view
        returns (uint256 reserve0, uint256 reserve1)
    {
        if (pair.token0() == stableToken) {
            (reserve0, reserve1, ) = pair.getReserves();
        } else {
            (reserve1, reserve0, ) = pair.getReserves();
        }
    }

    /// @notice Get assetToken's price in terms of stableToken
    function getTokenPrice() public view returns (uint256) {
        (uint256 reserve0, uint256 reserve1) = _getReserves();
        return reserve0 / reserve1;
    }

    /// @notice Calculate the debt ratio and return the ratio * 10000
    function _getDebtRatio() internal view returns (uint256) {
        uint256 collateralValue = homoraBank.getCollateralETHValue(
            homoraBankPosId
        );
        uint256 borrowValue = homoraBank.getBorrowETHValue(homoraBankPosId);
        return (borrowValue * 10000) / collateralValue;
    }

    /// @notice Calculate the real time leverage and return the leverage * 10000
    function _getLeverage() internal view returns (uint256) {
        // 0: stableToken, 1: assetToken
        (uint256 amount0, uint256 amount1) = _convertCollateralToTokens();
        (uint256 debtAmount0, uint256 debtAmount1) = currentDebtAmount();
        // token price of asset token
        uint256 tokenPrice = getTokenPrice();
        uint256 totalEquity = amount0 + amount1 * tokenPrice;
        uint256 debtEquity = debtAmount0 + debtAmount1 * tokenPrice;
        return (totalEquity * 10000) / (totalEquity - debtEquity);
    }

    /// @notice Evalute the current collateral's amount in terms of 2 tokens
    function _convertCollateralToTokens()
        internal
        view
        returns (uint256, uint256)
    {
        uint256 totalLPSupply = IERC20(address(pair)).totalSupply();
        (, , , uint256 collateralSize) = homoraBank.getPositionInfo(
            homoraBankPosId
        );

        (uint256 reserve0, uint256 reserve1) = _getReserves();

        uint256 amount0 = (collateralSize / totalLPSupply) * reserve0;
        uint256 amount1 = (collateralSize / totalLPSupply) * reserve1;
        return (amount0, amount1);
    }

    /// @notice Query the Token factors for token, multiplied by 1e4
    function _getTokenFactor(address token)
        internal
        view
        returns (
            uint16 borrowFactor,
            uint16 collateralFactor,
            uint16 liqIncentive
        )
    {
        IOracle oracle = IOracle(address(homoraBank.oracle()));
        return oracle.tokenFactors(token);
    }

    /// @notice Query the Homora's borrow credit factor for token, multiplied by 1e4
    function getBorrowFactor(address token) public view returns (uint16) {
        (uint16 borrowFactor, , ) = _getTokenFactor(token);
        return borrowFactor;
    }

    /// @notice Query the Homora's collateral credit factor for the LP token, multiplied by 1e4
    function getCollateralFactor() public view returns (uint16) {
        (, uint16 stableFactor, ) = _getTokenFactor(stableToken);
        (, uint16 assetFactor, ) = _getTokenFactor(assetToken);
        return stableFactor > assetFactor ? assetFactor : stableFactor;
    }

    /// @notice Calculate offset ratio, multiplied by 1e4
    function _getOffset(uint256 currentVal, uint256 targetVal)
        internal
        pure
        returns (uint256)
    {
        uint256 diff = currentVal > targetVal
            ? currentVal - targetVal
            : targetVal - currentVal;
        return (diff * 10000) / targetVal;
    }

    function test() public view returns (uint256) {
        // (uint256 reserve0, uint256 reserve1, ) = pair.getReserves();
        uint256 balance0 = IERC20(stableToken).balanceOf(address(pair));
        uint256 balance1 = IERC20(assetToken).balanceOf(address(pair));
        console.log(balance0);
        console.log(balance1);
        return balance0 / balance1;
>>>>>>> 10376708
    }
}<|MERGE_RESOLUTION|>--- conflicted
+++ resolved
@@ -8,23 +8,11 @@
 import "@openzeppelin/contracts/utils/math/SafeMath.sol";
 
 import "./interfaces/IHomoraBank.sol";
-<<<<<<< HEAD
-import "./interfaces/ISpell.sol";
-
-
-// Is there some other way?
-library HomoraSafeMath {
-  using SafeMath for uint;
-
-  /// @dev Computes round-up division.
-  function ceilDiv(uint a, uint b) internal pure returns (uint) {
-    return a.add(b).sub(1).div(b);
-  }
-=======
 import "./interfaces/IUniswapV2Pair.sol";
 import "./interfaces/IUniswapV2Factory.sol";
 import "./interfaces/IUniswapV2Router.sol";
 import "./interfaces/IOracle.sol";
+import "./interfaces/ISpell.sol";
 
 // Is there some other way?
 library HomoraSafeMath {
@@ -34,7 +22,6 @@
     function ceilDiv(uint256 a, uint256 b) internal pure returns (uint256) {
         return a.add(b).sub(1).div(b);
     }
->>>>>>> 10376708
 }
 
 contract DeltaNeutralVault is ERC20, ReentrancyGuard {
@@ -42,31 +29,22 @@
     using HomoraSafeMath for uint256;
 
     struct Position {
-        uint256 stableDebtShareAmount;
-        uint256 assetDebtShareAmount;
         uint256 collShareAmount;
     }
 
-<<<<<<< HEAD
-    uint private constant _NO_ID = 0;
-=======
     // struct VaultPosition {
     //     uint256
     // }
 
     uint256 private constant _NO_ID = 0;
->>>>>>> 10376708
 
     // --- config ---
     address public stableToken;
     address public assetToken;
     address public spell;
-    address public lpToken;
     address public wstaking;
     uint256 public leverageLevel;
     IHomoraBank public homoraBank;
-<<<<<<< HEAD
-=======
     IUniswapV2Pair public pair;
 
     uint256 public nextPositionID = 0;
@@ -74,28 +52,26 @@
     uint256 private _MR; // maximum debt ratio * 10000
     uint256 public dnThreshold; // offset percentage * 10000
     uint256 public leverageThreshold; // offset percentage * 10000
->>>>>>> 10376708
 
     // --- state ---
     mapping(address => Position) public positions;
     uint256 public homoraBankPosId;
-    uint256 public totalStableDebtShareAmount;
-    uint256 public totalAssetDebtShareAmount;
     uint256 public totalCollShareAmount;
 
     // --- event ---
-<<<<<<< HEAD
-    event LogDeposit(address indexed _from, uint256 stableDebtShareAmount, uint256 assetDebtShareAmount, uint collShareAmount);
-=======
     event LogDeposit(
         address indexed _from,
-        uint256 stableDebtShareAmount,
-        uint256 assetDebtShareAmount,
+        uint256 collSize,
         uint256 collShareAmount
+    );
+    event LogWithdraw(
+        address indexed _to,
+        uint256 withdrawShareAmount,
+        uint256 stableTokenAmount,
+        uint256 assetTokenAmount
     );
     event LogRebalance(uint256 equityBefore, uint256 equityAfter);
     event LogReinvest(uint256 equityBefore, uint256 equityAfter);
->>>>>>> 10376708
 
     // --- error ---
     error DeltaNeutralVault_PositionsIsHealthy();
@@ -108,7 +84,6 @@
         uint256 _leverageLevel,
         address _homoraBank,
         address _spell,
-        address _lpToken,
         address _wstaking
     ) ERC20(_name, _symbol) {
         stableToken = _stableToken;
@@ -116,20 +91,11 @@
         homoraBank = IHomoraBank(_homoraBank);
         leverageLevel = _leverageLevel;
         spell = _spell;
-        lpToken = _lpToken;
         wstaking = _wstaking;
         homoraBankPosId = _NO_ID;
-        totalStableDebtShareAmount = 0;
-        totalAssetDebtShareAmount = 0;
         totalCollShareAmount = 0;
-<<<<<<< HEAD
-=======
-
-        address _uniswapV2Factory = 0xC0AEe478e3658e2610c5F7A4A2E1777cE9e4f2Ac;
-        IUniswapV2Factory factory = IUniswapV2Factory(_uniswapV2Factory);
-        pair = IUniswapV2Pair(factory.getPair(stableToken, assetToken));
-        require(address(pair) != address(0), "Pair does not exist");
->>>>>>> 10376708
+        address lpToken = ISpell(spell).pairs(stableToken, assetToken);
+        require(address(lpToken) != address(0), "Pair does not match the spell.");
     }
 
     function deltaNeutral(
@@ -144,17 +110,6 @@
             uint256 _assetTokenBorrowAmount
         )
     {
-<<<<<<< HEAD
-        return (_stableTokenDepositAmount, _assetTokenDepositAmount, _stableTokenDepositAmount * leverageLevel, 0);
-    }
-
-    function currentDebtAmount() internal view returns (uint, uint) {
-        (address[] memory tokens, uint[] memory debts) = homoraBank.getPositionDebts(homoraBankPosId);
-        uint256 stableTokenDebtAmount = 0;
-        uint256 assetTokenDebtAmount = 0;
-
-        for (uint i = 0; i < tokens.length; i++) {
-=======
         _stableTokenAmount = _stableTokenDepositAmount;
         // UniswapV2Router contract address
         address _router = 0x7a250d5630B4cF539739dF2C5dAcb4c659F2488D;
@@ -196,7 +151,6 @@
         uint256 assetTokenDebtAmount = 0;
 
         for (uint256 i = 0; i < tokens.length; i++) {
->>>>>>> 10376708
             if (tokens[i] == stableToken) {
                 stableTokenDebtAmount = debts[i];
             }
@@ -205,17 +159,61 @@
             }
         }
         return (stableTokenDebtAmount, assetTokenDebtAmount);
-<<<<<<< HEAD
     }
 
     function withdraw(
-        uint256 ratio
+        uint256 withdrawShareAmount
     ) external nonReentrant {
-
-
-
-=======
->>>>>>> 10376708
+        
+        require(withdrawShareAmount > 0, 'inccorect withdraw amount.');
+        require(withdrawShareAmount <= positions[msg.sender].collShareAmount, 'not enough share amount to withdraw.');
+
+        (, , , uint256 totalCollSize) = homoraBank.getPositionInfo(homoraBankPosId);
+        uint256 collWithdrawSize = withdrawShareAmount.mul(totalCollSize).ceilDiv(totalCollShareAmount);
+
+        bytes memory data1 = abi.encodeWithSelector(
+            bytes4(keccak256("removeLiquidityWMasterChef(address,address,(uint256,uint256,uint256,uint256,uint256,uint256,uint256,uint256))")),
+            stableToken,
+            assetToken,
+            [
+                collWithdrawSize,
+                0,
+                0,
+                0,
+                0,
+                0,
+                0
+            ],
+            0
+        );
+
+        uint res = IHomoraBank(homoraBank).execute(
+            homoraBankPosId,
+            spell,
+            data1
+            );
+
+        uint256 stableTokenWithdrawAmount = IERC20(stableToken).balanceOf(address(this));
+        uint256 assetTokenWithdrawAmount = IERC20(assetToken).balanceOf(address(this));
+
+        // Return withdraw funds to user.
+        IERC20(stableToken).transfer(
+            msg.sender,
+            stableTokenWithdrawAmount
+        );
+        IERC20(assetToken).transfer(
+            msg.sender,
+            assetTokenWithdrawAmount
+        );
+
+        console.log(collWithdrawSize, stableTokenWithdrawAmount, assetTokenWithdrawAmount);
+
+        emit LogWithdraw(
+            msg.sender,
+            withdrawShareAmount,
+            stableTokenWithdrawAmount,
+            assetTokenWithdrawAmount
+        );
     }
 
     function deposit(
@@ -223,24 +221,6 @@
         uint256 _assetTokenDepositAmount
     ) external payable nonReentrant {
         // Transfer user's deposit.
-<<<<<<< HEAD
-        if (_stableTokenDepositAmount > 0) IERC20(stableToken).transferFrom(msg.sender, address(this), _stableTokenDepositAmount);
-        if (_assetTokenDepositAmount > 0) IERC20(assetToken).transferFrom(msg.sender, address(this), _assetTokenDepositAmount);
-
-        (uint256 _stableTokenAmount, uint256 _assetTokenAmount, uint256 _stableTokenBorrowAmount, uint256 _assetTokenBorrowAmount) = deltaNeutral(_stableTokenDepositAmount, _assetTokenDepositAmount);
-
-        // Record original debts and colletral size.
-        (uint256 originalStableDebtAmount, uint256 originalAssetDebtAmount) = currentDebtAmount();
-        (, , , uint256 originalCollSize) = homoraBank.getPositionInfo(homoraBankPosId);
-
-        // Approve HomoraBank transferring tokens.
-        IERC20(stableToken).approve(address(homoraBank), 2**256-1);
-        IERC20(assetToken).approve(address(homoraBank), 2**256-1);
-
-        // Encode the calling function.
-        bytes memory data0 = abi.encodeWithSelector(
-            bytes4(keccak256("addLiquidityWERC20(address,address,(uint256,uint256,uint256,uint256,uint256,uint256,uint256,uint256))")),
-=======
         if (_stableTokenDepositAmount > 0)
             IERC20(stableToken).transferFrom(
                 msg.sender,
@@ -253,35 +233,46 @@
                 address(this),
                 _assetTokenDepositAmount
             );
-
+    
         (
             uint256 _stableTokenAmount,
             uint256 _assetTokenAmount,
             uint256 _stableTokenBorrowAmount,
             uint256 _assetTokenBorrowAmount
-        ) = deltaNeutral(_stableTokenDepositAmount, _assetTokenDepositAmount);
-
-        // Record original debts and colletral size.
-        (
-            uint256 originalStableDebtAmount,
-            uint256 originalAssetDebtAmount
-        ) = currentDebtAmount();
+        ) = (_stableTokenDepositAmount, _assetTokenDepositAmount, 0, 0); // deltaNeutral(_stableTokenDepositAmount, _assetTokenDepositAmount);
+        
+        // Record original colletral size.
         (, , , uint256 originalCollSize) = homoraBank.getPositionInfo(
             homoraBankPosId
         );
-
+        
         // Approve HomoraBank transferring tokens.
         IERC20(stableToken).approve(address(homoraBank), 2**256 - 1);
         IERC20(assetToken).approve(address(homoraBank), 2**256 - 1);
 
         // Encode the calling function.
-        bytes memory data0 = abi.encodeWithSelector(
-            bytes4(
-                keccak256(
-                    "addLiquidityWERC20(address,address,(uint256,uint256,uint256,uint256,uint256,uint256,uint256,uint256))"
-                )
-            ),
->>>>>>> 10376708
+        // bytes memory data0 = abi.encodeWithSelector(
+        //     bytes4(
+        //         keccak256(
+        //             "addLiquidityWERC20(address,address,(uint256,uint256,uint256,uint256,uint256,uint256,uint256,uint256))"
+        //         )
+        //     ),
+        //     stableToken,
+        //     assetToken,
+        //     [
+        //         _stableTokenAmount,
+        //         _assetTokenAmount,
+        //         0,
+        //         _stableTokenBorrowAmount,
+        //         _assetTokenBorrowAmount,
+        //         0,
+        //         0,
+        //         0
+        //     ]
+        // );
+        
+        bytes memory data1 = abi.encodeWithSelector(
+            bytes4(keccak256("addLiquidityWMasterChef(address,address,(uint256,uint256,uint256,uint256,uint256,uint256,uint256,uint256),uint256)")),
             stableToken,
             assetToken,
             [
@@ -293,33 +284,16 @@
                 0,
                 0,
                 0
-            ]
-        );
-
-        // bytes memory data1 = abi.encodeWithSelector(
-        //     bytes4(keccak256("addLiquidityWStakingRewards(address,address,(uint256,uint256,uint256,uint256,uint256,uint256,uint256,uint256),address)")),
-        //     stableToken,
-        //     assetToken,
-        //     [
-        //         0,
-        //         0,
-        //         0,
-        //         0,
-        //         0,
-        //         0,
-        //         0,
-        //         0
-        //     ],
-        //     wstaking
-        // );
-
-<<<<<<< HEAD
+            ],
+            0
+        );
+
         uint res = IHomoraBank(homoraBank).execute(
             homoraBankPosId,
             spell,
-            data0
+            data1
             );
-
+        
         if (homoraBankPosId == _NO_ID) {
             homoraBankPosId = res;
         }
@@ -328,80 +302,18 @@
         IERC20(stableToken).approve(address(homoraBank), 0);
         IERC20(assetToken).approve(address(homoraBank), 0);
 
-        // Calculate share amount.
-        (uint256 finalStableDebtAmount, uint256 finalAssetDebtAmount) = currentDebtAmount();
+        // Calculate user share amount.
         (, , ,uint256 finalCollSize) = homoraBank.getPositionInfo(homoraBankPosId);
-
-        uint256 stableDebtAmount = finalStableDebtAmount.sub(originalStableDebtAmount);
-        uint256 assetDebtAmount = finalAssetDebtAmount.sub(originalAssetDebtAmount);
         uint256 collSize = finalCollSize - originalCollSize;
-
-        uint256 stableDebtShareAmount = originalStableDebtAmount == 0 ? stableDebtAmount : stableDebtAmount.mul(totalStableDebtShareAmount).ceilDiv(originalStableDebtAmount);
-        uint256 assetDebtShareAmount = originalAssetDebtAmount == 0 ? assetDebtAmount : assetDebtAmount.mul(totalAssetDebtShareAmount).ceilDiv(originalAssetDebtAmount);
         uint256 collShareAmount = originalCollSize == 0 ? collSize : collSize.mul(totalCollShareAmount).ceilDiv(originalCollSize);
-=======
-        uint256 res = IHomoraBank(homoraBank).execute(
-            homoraBankPosId,
-            spell,
-            data0
-        );
-
-        if (homoraBankPosId == _NO_ID) {
-            homoraBankPosId = res;
-        }
-
-        // Cancel HomoraBank's allowance.
-        IERC20(stableToken).approve(address(homoraBank), 0);
-        IERC20(assetToken).approve(address(homoraBank), 0);
-
-        // Calculate share amount.
-        (
-            uint256 finalStableDebtAmount,
-            uint256 finalAssetDebtAmount
-        ) = currentDebtAmount();
-        (, , , uint256 finalCollSize) = homoraBank.getPositionInfo(
-            homoraBankPosId
-        );
-
-        uint256 stableDebtAmount = finalStableDebtAmount.sub(
-            originalStableDebtAmount
-        );
-        uint256 assetDebtAmount = finalAssetDebtAmount.sub(
-            originalAssetDebtAmount
-        );
-        uint256 collSize = finalCollSize - originalCollSize;
-
-        uint256 stableDebtShareAmount = originalStableDebtAmount == 0
-            ? stableDebtAmount
-            : stableDebtAmount.mul(totalStableDebtShareAmount).ceilDiv(
-                originalStableDebtAmount
-            );
-        uint256 assetDebtShareAmount = originalAssetDebtAmount == 0
-            ? assetDebtAmount
-            : assetDebtAmount.mul(totalAssetDebtShareAmount).ceilDiv(
-                originalAssetDebtAmount
-            );
-        uint256 collShareAmount = originalCollSize == 0
-            ? collSize
-            : collSize.mul(totalCollShareAmount).ceilDiv(originalCollSize);
->>>>>>> 10376708
-
-        // Update total position state.
-        totalStableDebtShareAmount += stableDebtShareAmount;
-        totalAssetDebtShareAmount += assetDebtShareAmount;
+
+        // Update vault position state.
         totalCollShareAmount += collShareAmount;
 
         // Update deposit owner's position state.
-        positions[msg.sender].stableDebtShareAmount += stableDebtShareAmount;
-        positions[msg.sender].assetDebtShareAmount += assetDebtShareAmount;
         positions[msg.sender].collShareAmount += collShareAmount;
 
         // Return leftover funds to user.
-<<<<<<< HEAD
-        IERC20(stableToken).transfer(msg.sender, IERC20(stableToken).balanceOf(address(this)));
-        IERC20(assetToken).transfer(msg.sender, IERC20(assetToken).balanceOf(address(this)));
-        emit LogDeposit(msg.sender, stableDebtShareAmount, assetDebtShareAmount, collShareAmount);
-=======
         IERC20(stableToken).transfer(
             msg.sender,
             IERC20(stableToken).balanceOf(address(this))
@@ -412,13 +324,10 @@
         );
         emit LogDeposit(
             msg.sender,
-            stableDebtShareAmount,
-            assetDebtShareAmount,
+            collSize,
             collShareAmount
         );
     }
-
-    function withdraw(uint256 ratio) external nonReentrant {}
 
     function rebalance() external {
         // check if the position need rebalance
@@ -548,6 +457,7 @@
     /// @notice Get assetToken's price in terms of stableToken
     function getTokenPrice() public view returns (uint256) {
         (uint256 reserve0, uint256 reserve1) = _getReserves();
+        console.log(reserve0, reserve1, reserve0 / reserve1);
         return reserve0 / reserve1;
     }
 
@@ -636,6 +546,5 @@
         console.log(balance0);
         console.log(balance1);
         return balance0 / balance1;
->>>>>>> 10376708
     }
 }