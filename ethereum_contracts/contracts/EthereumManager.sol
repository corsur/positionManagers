--- conflicted
+++ resolved
@@ -196,21 +196,16 @@
                 "invalid strategyId"
             );
 
-<<<<<<< HEAD
             // Approve strategy manager to move assets.
             for (uint256 i = 0; i < assetInfos.length; i++) {
                 address assetAddr = assetInfos[i].assetAddr;
                 uint256 amount = assetInfos[i].amount;
                 IERC20(assetAddr).approve(strategy.strategyManager, amount);
             }
-            IStrategyManager(strategy.strategyManager).openPosition(
-=======
             approveAssetTransferToTarget(assetInfos, strategy.strategyManager);
 
             IStrategyManager(strategy.strategyManager).openPosition{value: msg.value}
             (
-                msg.sender,
->>>>>>> 0f6f7f24
                 PositionInfo(positionId, strategyChainId),
                 encodedPositionOpenData
             );
