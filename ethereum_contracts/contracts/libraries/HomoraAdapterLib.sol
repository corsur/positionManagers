//SPDX-License-Identifier: MIT
pragma solidity >=0.8.0 <0.9.0;

import "@openzeppelin/contracts/token/ERC20/IERC20.sol";
import "@openzeppelin/contracts/token/ERC20/utils/SafeERC20.sol";

import "../interfaces/IHomoraAdapter.sol";
import "../libraries/VaultLib.sol";

library HomoraAdapterLib {
    using SafeERC20 for IERC20;

    bytes4 private constant ERC20_APPROVE_SIG =
        bytes4(keccak256("approve(address,uint256)"));
    bytes4 private constant ERC20_TRANSFER_SIG =
        bytes4(keccak256("transfer(address,uint256)"));

    /// @dev fund adapter contract and approve HomoraBank to use the fund.
    /// @param tokenAddr the token to transfer and approve.
    /// @param amount the amount to transfer and approve.
    function fundAdapterAndApproveHomoraBank(
        IHomoraAdapter self,
        address homoraBank,
        address tokenAddr,
        uint256 amount
    ) external {
        IERC20(tokenAddr).safeTransfer(address(self), amount);
        self.doWork(
            tokenAddr,
            0,
            abi.encodeWithSelector(ERC20_APPROVE_SIG, homoraBank, amount)
        );
    }

    function pullTokenFromAdapter(
        IHomoraAdapter self,
        address tokenAddr,
        uint256 amount
    ) internal {
        if (amount > 0) {
            self.doWork(
                tokenAddr,
                0,
                abi.encodeWithSelector(
                    ERC20_TRANSFER_SIG,
                    address(this),
                    amount
                )
            );
        }
    }

    function pullETHFromAdapter(IHomoraAdapter self, uint256 amount) internal {
        self.doWork(address(this), amount, "");
    }

    function pullAllAssets(IHomoraAdapter self, address[] memory tokens)
        public
    {
        for (uint256 i = 0; i < tokens.length; i++) {
            pullTokenFromAdapter(
                self,
                tokens[i],
                IERC20(tokens[i]).balanceOf(address(self))
            );
        }
        pullETHFromAdapter(self, address(self).balance);
    }

    function homoraExecute(
        IHomoraAdapter self,
        ContractInfo storage contractInfo,
        uint256 posId,
        bytes memory spellBytes,
        PairInfo storage pairInfo,
        uint256 value
<<<<<<< HEAD
    ) external returns (bytes memory) {
        bytes memory homoraExecuteBytes = abi.encodeWithSelector(
            HOMORA_EXECUTE_SIG,
=======
    ) internal returns (uint256) {
        uint256 returnPosId = self.homoraExecute{value: value}(
>>>>>>> f1fa1009
            posId,
            contractInfo.spell,
            value,
            spellBytes
        );
<<<<<<< HEAD
        address[] memory tokens = new address[](4);
        tokens[0] = pairInfo.stableToken;
        tokens[1] = pairInfo.assetToken;
        tokens[2] = pairInfo.lpToken;
        tokens[3] = pairInfo.rewardToken;
        pullAllAssets(self, tokens);
        return returndata;
=======
        pullAllAssets(
            self,
            pairInfo.stableToken,
            pairInfo.assetToken,
            pairInfo.rewardToken
        );
        return returnPosId;
>>>>>>> f1fa1009
    }
}<|MERGE_RESOLUTION|>--- conflicted
+++ resolved
@@ -74,35 +74,19 @@
         bytes memory spellBytes,
         PairInfo storage pairInfo,
         uint256 value
-<<<<<<< HEAD
-    ) external returns (bytes memory) {
-        bytes memory homoraExecuteBytes = abi.encodeWithSelector(
-            HOMORA_EXECUTE_SIG,
-=======
-    ) internal returns (uint256) {
+    ) external returns (uint256) {
         uint256 returnPosId = self.homoraExecute{value: value}(
->>>>>>> f1fa1009
             posId,
             contractInfo.spell,
             value,
             spellBytes
         );
-<<<<<<< HEAD
         address[] memory tokens = new address[](4);
         tokens[0] = pairInfo.stableToken;
         tokens[1] = pairInfo.assetToken;
         tokens[2] = pairInfo.lpToken;
         tokens[3] = pairInfo.rewardToken;
         pullAllAssets(self, tokens);
-        return returndata;
-=======
-        pullAllAssets(
-            self,
-            pairInfo.stableToken,
-            pairInfo.assetToken,
-            pairInfo.rewardToken
-        );
         return returnPosId;
->>>>>>> f1fa1009
     }
 }