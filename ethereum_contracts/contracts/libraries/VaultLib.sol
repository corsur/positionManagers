--- conflicted
+++ resolved
@@ -68,13 +68,7 @@
         uint256 amtAAfter;
         uint256 amtBAfter;
         uint256 debtAAfter;
-<<<<<<< HEAD
-        uint256 debtBAfter;
-
-        uint256 collWithdrawErr;
-=======
         uint256 amtAReward;
->>>>>>> 5e6a9ae0
         uint256 amtABorrowErr;
         uint256 amtBBorrowErr;
     }
@@ -663,13 +657,9 @@
 
         return (
             vars.collWithdrawAmt + vars.collWithdrawErr,
-<<<<<<< HEAD
-            vars.amtARepay > vars.amtARepayErr ? vars.amtARepay - vars.amtARepayErr : 0,
-=======
             vars.amtARepay > vars.amtARepayErr
                 ? vars.amtARepay - vars.amtARepayErr
                 : 0,
->>>>>>> 5e6a9ae0
             vars.amtBRepay - vars.amtBRepayErr,
             vars.Sa,
             vars.Sb
@@ -696,21 +686,6 @@
             uint256
         )
     {
-<<<<<<< HEAD
-        RebalanceHelper memory vars;
-        vars.Sb = (pos.amtB - pos.debtAmtB) * reserveB / (reserveB - pos.amtB);
-        vars.Sa = (unityMinusFee * (pos.amtB - pos.debtAmtB) * reserveA)
-            / (unity * reserveB - feeRate * pos.amtB - unityMinusFee * pos.debtAmtB);
-        vars.amtAAfter = leverageLevel * (pos.amtA * (reserveA - vars.Sa) / reserveA
-            - pos.debtAmtA + vars.Sa + amtAReward) / 2; // n_af
-
-        vars.debtAAfter = (leverageLevel - 2) * vars.amtAAfter / leverageLevel;
-
-        if (vars.debtAAfter > pos.debtAmtA) {
-            vars.amtABorrow = vars.debtAAfter - pos.debtAmtA;
-            vars.amtBAfter = pos.amtB * reserveA / (reserveA - vars.Sa) * (reserveB + vars.Sb) / reserveB
-                * vars.amtAAfter / pos.amtA;
-=======
         vars.Sb = vars.reserveBBefore.mulDiv(
             pos.amtB - pos.debtAmtB,
             vars.reserveBBefore - pos.amtB
@@ -747,7 +722,6 @@
                 .mulDiv(vars.reserveABefore, vars.reserveABefore - vars.Sa)
                 .mulDiv(vars.reserveBBefore + vars.Sb, vars.reserveBBefore)
                 .mulDiv(vars.amtAAfter, pos.amtA);
->>>>>>> 5e6a9ae0
             vars.amtBBorrow = vars.amtBAfter - pos.debtAmtB;
             vars.amtABorrowErr = (leverageLevel - 2).ceilDiv(2);
             vars.amtBBorrowErr =
