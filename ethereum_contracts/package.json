{
  "name": "ethereum_hardhat",
  "version": "1.0.0",
  "description": "Aperture EVM contracts.",
  "main": "index.js",
  "scripts": {
    "compile": "npx hardhat compile",
    "test": "npx hardhat test",
    "deploy": "npx hardhat run scripts/deploy.js --network ropsten",
    "call": "npx hardhat run scripts/call.js --network ropsten",
    "upgrade": "npx hardhat run scripts/upgrade.js --network ropsten"
  },
  "keywords": [],
  "author": "Aperture Finance",
  "license": "ISC",
  "devDependencies": {
    "@nomiclabs/hardhat-ethers": "^2.0.5",
    "@nomiclabs/hardhat-waffle": "^2.0.3",
    "@openzeppelin/hardhat-upgrades": "^1.16.1",
    "chai": "^4.3.6",
    "ethereum-waffle": "^3.4.0",
    "ethers": "^5.6.1",
    "hardhat": "^2.9.1",
    "hardhat-abi-exporter": "^2.8.0",
    "hardhat-gas-reporter": "^1.0.8",
    "jest": "^25.2.2",
<<<<<<< HEAD
    "prettier": "^2.7.1",
    "prettier-plugin-solidity": "^1.0.0-beta.24",
=======
    "solidity-coverage": "^0.7.21",
>>>>>>> d1178f94
    "supertest": "^6.2.2"
  },
  "dependencies": {
    "@certusone/wormhole-sdk": "^0.1.6",
    "@improbable-eng/grpc-web": "^0.15.0",
    "@improbable-eng/grpc-web-node-http-transport": "^0.15.0",
    "@openzeppelin/contracts": "^4.6.0",
    "@openzeppelin/contracts-upgradeable": "^4.6.0",
    "@terra-money/terra.js": "^3.0.8",
    "@uniswap/v2-core": "^1.0.1",
    "hardhat-contract-sizer": "^2.5.1"
  }
}<|MERGE_RESOLUTION|>--- conflicted
+++ resolved
@@ -24,12 +24,9 @@
     "hardhat-abi-exporter": "^2.8.0",
     "hardhat-gas-reporter": "^1.0.8",
     "jest": "^25.2.2",
-<<<<<<< HEAD
     "prettier": "^2.7.1",
     "prettier-plugin-solidity": "^1.0.0-beta.24",
-=======
     "solidity-coverage": "^0.7.21",
->>>>>>> d1178f94
     "supertest": "^6.2.2"
   },
   "dependencies": {
