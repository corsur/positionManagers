--- conflicted
+++ resolved
@@ -1,22 +1,12 @@
 [
   "error Slippage_Too_Large()",
   "function ADD_LIQUIDITY_SIG() view returns (bytes4)",
-  "function FEE_RATE() view returns (uint256)",
   "function MAX_UINT() view returns (uint256)",
   "function REMOVE_LIQUIDITY_SIG() view returns (bytes4)",
-  "function SOME_LARGE_NUMBER() view returns (uint256)",
-  "function UNITY() view returns (uint256)",
-  "function UNITY_MINUS_FEE() view returns (uint256)",
   "function _NO_ID() view returns (uint256)",
-<<<<<<< HEAD
-  "function abs(uint256,uint256) pure returns (uint256)",
-  "function calculateDebtRatio(uint256,uint256,uint256,uint256) pure returns (uint256)",
-  "function calculateDeltaThreshold(uint256,uint256,uint256,uint256,uint256) pure returns (uint256)",
-=======
   "function calculateDebtRatio(uint256,uint256,uint256,uint256) pure returns (uint256)",
   "function calculateDeltaThreshold(uint256,uint256,uint256,uint256,uint256) pure returns (uint256)",
   "function feeRate() view returns (uint256)",
->>>>>>> 522cd187
   "function getBorrowFactor(address,address) view returns (uint256)",
   "function getCollateralETHValue(address,uint256,uint256) view returns (uint256)",
   "function getCollateralFactor(address,address) view returns (uint256)",
@@ -24,14 +14,9 @@
   "function getDebtRatio(address,uint256) view returns (uint256)",
   "function getOffset(uint256,uint256) pure returns (uint256)",
   "function isDebtRatioHealthy(address,uint256,uint256,uint256) view returns (bool)",
-<<<<<<< HEAD
-  "function support(address,address) view returns (bool)",
-  "function supportLP(address,address) view returns (bool)"
-=======
   "function someLargeNumber() view returns (uint256)",
   "function support(address,address) view returns (bool)",
   "function supportLP(address,address) view returns (bool)",
   "function unity() view returns (uint256)",
   "function unityMinusFee() view returns (uint256)"
->>>>>>> 522cd187
 ]