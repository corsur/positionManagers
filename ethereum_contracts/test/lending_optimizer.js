const { ethers } = require("hardhat");
const { expect } = require("chai");
const { Web3Provider } = require("@ethersproject/providers");
const { cTokenAbi } = require('./abi/cTokenABI.js');
const { aTokenAbi } = require('./abi/aTokenABI.js');
<<<<<<< HEAD
const { cEthAbi } = require('./abi/cEthABI.js');
=======
>>>>>>> c2e8d20d

const erc20ABI = [
  // Read-Only Functions
  "function balanceOf(address owner) view returns (uint256)",
  // Authenticated Functions
  "function approve(address spender, uint256 value) returns (bool)",
];

const IMPERSONATE_ADDR = "0x2FAF487A4414Fe77e2327F0bf4AE2a264a776AD2";
const USDC_ADDR = "0xA0b86991c6218b36c1d19D4a2e9Eb0cE3606eB48";
const CUSDC_ADDR = "0x39AA39c021dfbaE8faC545936693aC917d5E7563";
const AUSDC_ADDR = "0xBcca60bB61934080951369a648Fb03DF4F96263C";
<<<<<<< HEAD

=======
>>>>>>> c2e8d20d

async function getImpersonatedSigner() {
  const accountToImpersonate = IMPERSONATE_ADDR;
  await hre.network.provider.request({
    method: "hardhat_impersonateAccount",
    params: [accountToImpersonate],
  });
  return await ethers.getSigner(accountToImpersonate);
}

async function deployLendingOptimizer(signer) {
  const address = await signer.getAddress();
  console.log("Using impersonated wallet address:", address);

  const LendingOptimizer = await ethers.getContractFactory(
    "LendingOptimizer",
    signer
  );

  const lendingOptimizer = await LendingOptimizer.deploy();
  await lendingOptimizer.deployed();

  return lendingOptimizer;
}

// no longer works because supplyTokenToCompound is private
async function testSupplyTokenToCompound(signer, lendingOptimizer) {
  const supplyAmount = 20 * 1e6; // $20
  const tokenContract = new ethers.Contract(USDC_ADDR, erc20ABI, signer);
  const cTokenContract = new ethers.Contract(CUSDC_ADDR, cTokenAbi, signer);

  await tokenContract.approve(lendingOptimizer.address, supplyAmount);

  const prevSignerBalance = await tokenContract.balanceOf(signer.address);
  const prevCompoundBalance = await tokenContract.balanceOf(CUSDC_ADDR);
  const prevCBalance = await cTokenContract.balanceOf(lendingOptimizer.address);

  await lendingOptimizer.supplyTokenToCompound(USDC_ADDR, supplyAmount);

  const afterSignerBalance = await tokenContract.balanceOf(signer.address);
  const afterCompoundBalance = await tokenContract.balanceOf(CUSDC_ADDR);
  const afterCBalance = await cTokenContract.balanceOf(lendingOptimizer.address);

  const signerBalanceDelta = (afterSignerBalance - prevSignerBalance) / 1e6;
  const compoundBalanceDelta = (afterCompoundBalance - prevCompoundBalance) / 1e6;
  const exchangeRate = await cTokenContract.callStatic.exchangeRateCurrent();
  const cDelta = (afterCBalance - prevCBalance) * exchangeRate / 1e24;

  console.log("supplyTokenToCompound(supplyAmount) completed.");
  return [signerBalanceDelta, compoundBalanceDelta, cDelta];
}

<<<<<<< HEAD
// no longer works because supplyTokenToAave is private
=======
>>>>>>> c2e8d20d
async function testSupplyTokenToAave(signer, lendingOptimizer) {
  const supplyAmount = 20 * 1e6; // $20
  const tokenContract = new ethers.Contract(USDC_ADDR, erc20ABI, signer);
  const aTokenContract = new ethers.Contract(AUSDC_ADDR, aTokenAbi, signer);

  await tokenContract.approve(lendingOptimizer.address, supplyAmount);

  const prevSignerBalance = await tokenContract.balanceOf(signer.address);
  const prevAaveBalance = await tokenContract.balanceOf(AUSDC_ADDR);
  const prevABalance = await aTokenContract.balanceOf(lendingOptimizer.address);

<<<<<<< HEAD
  await lendingOptimizer.supplyTokenToAave(USDC_ADDR, supplyAmount);
=======
  await lendingOptimizer.supplyTokenToAave(supplyAmount);
>>>>>>> c2e8d20d

  const afterSignerBalance = await tokenContract.balanceOf(signer.address);
  const afterAaveBalance = await tokenContract.balanceOf(AUSDC_ADDR);
  const afterABalance = await aTokenContract.balanceOf(lendingOptimizer.address);

  const signerBalanceDelta = (afterSignerBalance - prevSignerBalance) / 1e6;
  const aaveBalanceDelta = (afterAaveBalance - prevAaveBalance) / 1e6;
  const aDelta = (afterABalance - prevABalance) / 1e6;

  console.log("supplyTokenToAave(supplyAmount) completed.");
  return [signerBalanceDelta, aaveBalanceDelta, aDelta];
}

<<<<<<< HEAD
async function testSupplyUSDC(signer, lendingOptimizer) {
  const amount = 20 * 1e6; // $20
  const tokenContract = new ethers.Contract(USDC_ADDR, erc20ABI, signer);
  const cTokenContract = new ethers.Contract(CUSDC_ADDR, cTokenAbi, signer);
  const aTokenContract = new ethers.Contract(AUSDC_ADDR, aTokenAbi, signer);

  await tokenContract.approve(lendingOptimizer.address, amount);

  const prevSignerBalance = await tokenContract.balanceOf(signer.address);
  const prevCompoundBalance = await tokenContract.balanceOf(CUSDC_ADDR);
  const prevCBalance = await cTokenContract.balanceOf(lendingOptimizer.address);
  const prevAaveBalance = await tokenContract.balanceOf(AUSDC_ADDR);
  const prevABalance = await aTokenContract.balanceOf(lendingOptimizer.address);

  await lendingOptimizer.supply(USDC_ADDR, amount);

  const afterSignerBalance = await tokenContract.balanceOf(signer.address);
  const afterCompoundBalance = await tokenContract.balanceOf(CUSDC_ADDR);
  const afterCBalance = await cTokenContract.balanceOf(lendingOptimizer.address);
  const afterAaveBalance = await tokenContract.balanceOf(AUSDC_ADDR);
  const afterABalance = await aTokenContract.balanceOf(lendingOptimizer.address);

  const signerBalanceDelta = (afterSignerBalance - prevSignerBalance) / 1e6;
  const compoundBalanceDelta = (afterCompoundBalance - prevCompoundBalance) / 1e6;
  const exchangeRate = await cTokenContract.callStatic.exchangeRateCurrent();
  const cDelta = (afterCBalance - prevCBalance) * exchangeRate / 1e24;
  const aaveBalanceDelta = (afterAaveBalance - prevAaveBalance) / 1e6;
  const aDelta = (afterABalance - prevABalance) / 1e6;

  console.log("supply(tokenAddr, amount) completed.");
  return [signerBalanceDelta, compoundBalanceDelta, cDelta, aaveBalanceDelta, aDelta];
}

async function testSupplyOthers(addr, signer, lendingOptimizer) {
  const tokenContract = new ethers.Contract(addr, erc20ABI, signer);
  await tokenContract.approve(lendingOptimizer.address, 1e8);
  await lendingOptimizer.supply(addr, 1e8);
  console.log("test completed for " + addr);
}

describe.only("LendingOptimizer supply unit tests", function () {
=======
describe.only("Lending optimizer supply to compound unit tests", function () {
>>>>>>> c2e8d20d
  var signer = undefined;
  var lendingOptimizer = undefined;

  beforeEach("Setup before each test", async function () {
    signer = await getImpersonatedSigner();
    lendingOptimizer = await deployLendingOptimizer(signer);
  });

<<<<<<< HEAD
  // no longer works because supplyTokenToCompound is private
  it.skip("Supply to Compound balance check", async function () {
=======
  it("Supply to Compound balance check", async function () {
>>>>>>> c2e8d20d
    const [signerBalanceDelta, compoundBalanceDelta, cDelta] = await testSupplyTokenToCompound(signer, lendingOptimizer);
    expect(signerBalanceDelta).to.equal(-20);
    expect(compoundBalanceDelta).to.equal(20);
    expect(Math.ceil(cDelta)).to.equal(20); // ceil because some decimals are lost with exchange rate multiplication
  });

<<<<<<< HEAD
  // no longer works because supplyTokenToAave is private
  it.skip("Supply to AAVE balance check", async function () {
=======
  it("Supply to AAVE balance check", async function () {
>>>>>>> c2e8d20d
    const [signerBalanceDelta, aaveBalanceDelta, aDelta] = await testSupplyTokenToAave(signer, lendingOptimizer);
    expect(signerBalanceDelta).to.equal(-20);
    expect(aaveBalanceDelta).to.equal(20);
    expect(aDelta).to.equal(20);
  });
<<<<<<< HEAD

  it.skip("Supply optimize between Compound and Aave, USDC", async function () {
    // at block 14957690, compound interst rate was around 0.60% APY, aave was around 1.34% APY, date 6/13/2022
    // the calculated interest rate is quite accurate, good enough and can't test for other dates as historical interset rate data cannot be found
    const [signerBalanceDelta, compoundBalanceDelta, cDelta, aaveBalanceDelta, aDelta] = await testSupplyUSDC(signer, lendingOptimizer);
    expect(signerBalanceDelta).to.equal(-20);
    expect(compoundBalanceDelta).to.equal(0);
    expect(cDelta).to.equal(0);
    expect(aaveBalanceDelta).to.equal(20);
    expect(aDelta).to.equal(20);
  });

  it.skip("Supply optimize between Compound and Aave, USDT", async function () {
    // at block 14957690, compound had higher APY than aave for USDT
    const amount = 20 * 1e6; // $20
    const tokenContract = new ethers.Contract("0xdAC17F958D2ee523a2206206994597C13D831ec7", erc20ABI, signer);
    const cTokenContract = new ethers.Contract("0xf650C3d88D12dB855b8bf7D11Be6C55A4e07dCC9", cTokenAbi, signer);

    await tokenContract.approve(lendingOptimizer.address, amount);

    const prevSignerBalance = await tokenContract.balanceOf(signer.address);
    const prevCBalance = await cTokenContract.balanceOf(lendingOptimizer.address);

    await lendingOptimizer.supply("0xdAC17F958D2ee523a2206206994597C13D831ec7", amount);

    const afterSignerBalance = await tokenContract.balanceOf(signer.address);
    const afterCBalance = await cTokenContract.balanceOf(lendingOptimizer.address);

    const signerBalanceDelta = (afterSignerBalance - prevSignerBalance) / 1e6;
    const exchangeRate = await cTokenContract.callStatic.exchangeRateCurrent();
    const cDelta = (afterCBalance - prevCBalance) * exchangeRate / 1e24;

    expect(signerBalanceDelta).to.equal(-20);
    expect(Math.ceil(cDelta)).to.equal(20);
  });

  it.skip("Supply rest of the tokens", async function () {
    await testSupplyOthers("0x2260FAC5E5542a773Aa44fBCfeDf7C193bc2C599", signer, lendingOptimizer); // WBTC
    await testSupplyOthers("0x7Fc66500c84A76Ad7e9c93437bFc5Ac33E2DDaE9", signer, lendingOptimizer); // AAVE
    await testSupplyOthers("0x0D8775F648430679A709E98d2b0Cb6250d2887EF", signer, lendingOptimizer); // BAT
    await testSupplyOthers("0x6B175474E89094C44Da98b954EedeAC495271d0F", signer, lendingOptimizer); // DAI
    // no FEI balance in impersonating account yet
    // await testSupplyOthers("0x956F47F50A910163D8BF957Cf5846D573E7f87CA", signer, lendingOptimizer); // FEI
    await testSupplyOthers("0x514910771AF9Ca656af840dff83E8264EcF986CA", signer, lendingOptimizer); // LINK
    await testSupplyOthers("0x9f8F72aA9304c8B593d555F12eF6589cC3A579A2", signer, lendingOptimizer); // MKR
    await testSupplyOthers("0x0000000000085d4780B73119b644AE5ecd22b376", signer, lendingOptimizer); // TUSD
    await testSupplyOthers("0x1f9840a85d5aF5bf1D1762F925BDADdC4201F984", signer, lendingOptimizer); // UNI
    await testSupplyOthers("0x8E870D67F660D95d5be530380D0eC0bd388289E1", signer, lendingOptimizer); // USDP
    await testSupplyOthers("0x0bc529c00C6401aEF6D220BE8C6Ea1667F6Ad93e", signer, lendingOptimizer); // YFI
    await testSupplyOthers("0xE41d2489571d322189246DaFA5ebDe1F4699F498", signer, lendingOptimizer); // ZRX
  });

  it.skip("Supply: invalid address", async function () {
    await testSupplyOthers("0xe65cdB6479BaC1e22340E4E755fAE7E509EcD06c", signer, lendingOptimizer);
  });

  it("Supply ETH", async function () {
    // const WETHContract = new ethers.Contract(0xC02aaA39b223FE8D0A0e5C4F27eAD9083C756Cc2, erc20ABI, signer);
    const cETHContract = new ethers.Contract("0x4Ddc2D193948926D02f9B1fE9e1daa0718270ED5", cTokenAbi, signer);
    const aWETHContract = new ethers.Contract("0x030bA81f1c18d280636F32af80b9AAd02Cf0854e", aTokenAbi, signer);

    const prevSignerBalance = await signer.getBalance();
    const prevCEthBalance = await cETHContract.callStatic.balanceOf(lendingOptimizer.address);
    const prevAaveBalance = await aWETHContract.balanceOf(lendingOptimizer.address);

    await lendingOptimizer.supplyEth({ value: ethers.utils.parseUnits('1', 'ether') });

    const afterSignerBalance = await signer.getBalance();
    const afterCEthBalance = await cETHContract.callStatic.balanceOf(lendingOptimizer.address);
    const afterAaveBalance = await aWETHContract.balanceOf(lendingOptimizer.address);

    const exchangeRate = await cETHContract.callStatic.exchangeRateCurrent();
    // actual signer balance delta: 1.0130437946831012
    expect(Math.ceil((afterSignerBalance - prevSignerBalance) / 1e18)).to.equal(-1);
    expect((afterCEthBalance - prevCEthBalance) * exchangeRate / 1e36).to.equal(0);
    expect((afterAaveBalance - prevAaveBalance) / 1e18).to.equal(1);
  });

=======
>>>>>>> c2e8d20d
});<|MERGE_RESOLUTION|>--- conflicted
+++ resolved
@@ -3,10 +3,7 @@
 const { Web3Provider } = require("@ethersproject/providers");
 const { cTokenAbi } = require('./abi/cTokenABI.js');
 const { aTokenAbi } = require('./abi/aTokenABI.js');
-<<<<<<< HEAD
 const { cEthAbi } = require('./abi/cEthABI.js');
-=======
->>>>>>> c2e8d20d
 
 const erc20ABI = [
   // Read-Only Functions
@@ -19,10 +16,6 @@
 const USDC_ADDR = "0xA0b86991c6218b36c1d19D4a2e9Eb0cE3606eB48";
 const CUSDC_ADDR = "0x39AA39c021dfbaE8faC545936693aC917d5E7563";
 const AUSDC_ADDR = "0xBcca60bB61934080951369a648Fb03DF4F96263C";
-<<<<<<< HEAD
-
-=======
->>>>>>> c2e8d20d
 
 async function getImpersonatedSigner() {
   const accountToImpersonate = IMPERSONATE_ADDR;
@@ -75,10 +68,7 @@
   return [signerBalanceDelta, compoundBalanceDelta, cDelta];
 }
 
-<<<<<<< HEAD
 // no longer works because supplyTokenToAave is private
-=======
->>>>>>> c2e8d20d
 async function testSupplyTokenToAave(signer, lendingOptimizer) {
   const supplyAmount = 20 * 1e6; // $20
   const tokenContract = new ethers.Contract(USDC_ADDR, erc20ABI, signer);
@@ -90,11 +80,7 @@
   const prevAaveBalance = await tokenContract.balanceOf(AUSDC_ADDR);
   const prevABalance = await aTokenContract.balanceOf(lendingOptimizer.address);
 
-<<<<<<< HEAD
   await lendingOptimizer.supplyTokenToAave(USDC_ADDR, supplyAmount);
-=======
-  await lendingOptimizer.supplyTokenToAave(supplyAmount);
->>>>>>> c2e8d20d
 
   const afterSignerBalance = await tokenContract.balanceOf(signer.address);
   const afterAaveBalance = await tokenContract.balanceOf(AUSDC_ADDR);
@@ -108,7 +94,6 @@
   return [signerBalanceDelta, aaveBalanceDelta, aDelta];
 }
 
-<<<<<<< HEAD
 async function testSupplyUSDC(signer, lendingOptimizer) {
   const amount = 20 * 1e6; // $20
   const tokenContract = new ethers.Contract(USDC_ADDR, erc20ABI, signer);
@@ -150,9 +135,6 @@
 }
 
 describe.only("LendingOptimizer supply unit tests", function () {
-=======
-describe.only("Lending optimizer supply to compound unit tests", function () {
->>>>>>> c2e8d20d
   var signer = undefined;
   var lendingOptimizer = undefined;
 
@@ -161,30 +143,21 @@
     lendingOptimizer = await deployLendingOptimizer(signer);
   });
 
-<<<<<<< HEAD
   // no longer works because supplyTokenToCompound is private
   it.skip("Supply to Compound balance check", async function () {
-=======
-  it("Supply to Compound balance check", async function () {
->>>>>>> c2e8d20d
     const [signerBalanceDelta, compoundBalanceDelta, cDelta] = await testSupplyTokenToCompound(signer, lendingOptimizer);
     expect(signerBalanceDelta).to.equal(-20);
     expect(compoundBalanceDelta).to.equal(20);
     expect(Math.ceil(cDelta)).to.equal(20); // ceil because some decimals are lost with exchange rate multiplication
   });
 
-<<<<<<< HEAD
   // no longer works because supplyTokenToAave is private
   it.skip("Supply to AAVE balance check", async function () {
-=======
-  it("Supply to AAVE balance check", async function () {
->>>>>>> c2e8d20d
     const [signerBalanceDelta, aaveBalanceDelta, aDelta] = await testSupplyTokenToAave(signer, lendingOptimizer);
     expect(signerBalanceDelta).to.equal(-20);
     expect(aaveBalanceDelta).to.equal(20);
     expect(aDelta).to.equal(20);
   });
-<<<<<<< HEAD
 
   it.skip("Supply optimize between Compound and Aave, USDC", async function () {
     // at block 14957690, compound interst rate was around 0.60% APY, aave was around 1.34% APY, date 6/13/2022
@@ -263,6 +236,4 @@
     expect((afterAaveBalance - prevAaveBalance) / 1e18).to.equal(1);
   });
 
-=======
->>>>>>> c2e8d20d
 });