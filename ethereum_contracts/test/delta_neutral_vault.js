--- conflicted
+++ resolved
@@ -82,9 +82,9 @@
     .connect(signer)
     .setWhitelistUsers([contractAddressToWhitelist], [true], txOptions);
   let res = await homoraBank.whitelistedUsers(
-      contractAddressToWhitelist,
-      txOptions
-    );
+    contractAddressToWhitelist,
+    txOptions
+  );
   expect(res).to.equal(true);
 
   // Set credit to 100,000 USDC and 5,000 WAVAX.
@@ -100,7 +100,6 @@
     ],
     txOptions
   );
-  
 }
 
 async function initialize(contract) {
@@ -233,16 +232,76 @@
   }
 }
 
-<<<<<<< HEAD
+async function testDepositAndWithdraw(contract) {
+  const usdcDepositAmount0 = 1000e6;
+  const usdcDepositAmount1 = 500e6;
+
+  // Deposit 1000 USDC to vault from wallet 0.
+  await USDC.connect(wallets[0]).approve(contract.address, usdcDepositAmount0);
+  await contract.connect(wallets[0]).deposit(usdcDepositAmount0, 0, txOptions);
+
+  // Deposit 500 USDC to vault from wallet 1.
+  await USDC.connect(wallets[1]).approve(contract.address, usdcDepositAmount1);
+  await contract.connect(wallets[1]).deposit(usdcDepositAmount1, 0, txOptions);
+
+  // Check whether it initiates a position in HomoraBank.
+  var homoraBankPosId = (await contract.homoraBankPosId()).toNumber();
+  expect(homoraBankPosId).not.to.equal(0);
+
+  // Check whether the vault contract is the owner of the HomoraBank position.
+  var res = await homoraBank.getPositionInfo(homoraBankPosId);
+  expect(res.owner).to.equal(contract.address);
+
+  // Colletral size of each wallet.
+  var totalCollateralSize = res.collateralSize;
+  var totalShareAmount = await contract.totalCollShareAmount();
+  var shareAmount0 = await contract.positions(wallets[0].address);
+  var shareAmount1 = await contract.positions(wallets[1].address);
+  var collSize0 = shareAmount0.mul(totalCollateralSize).div(totalShareAmount);
+  var collSize1 = shareAmount1.mul(totalCollateralSize).div(totalShareAmount);
+
+  [usdcAmount0, wavaxAmount0] = await contract.convertCollateralToTokens(
+    collSize0
+  );
+  [usdcAmount1, wavaxAmount1] = await contract.convertCollateralToTokens(
+    collSize1
+  );
+
+  var totalAmount0InUsdc = usdcAmount0.add(
+    await contract.getEquivalentTokenA(wavaxAmount0)
+  );
+  var totalAmount1InUsdc = usdcAmount1.add(
+    await contract.getEquivalentTokenA(wavaxAmount1)
+  );
+
+  expect(totalAmount0InUsdc).to.be.closeTo(
+    BigNumber.from(usdcDepositAmount0 * leverageLevel),
+    100
+  );
+  expect(totalAmount1InUsdc).to.be.closeTo(
+    BigNumber.from(usdcDepositAmount1 * leverageLevel),
+    100
+  );
+
+  // Withdraw half amount from vault for wallet 0.
+  var withdrawAmount0 = shareAmount0.div(2);
+  var usdcBalance0 = await USDC.balanceOf(wallets[0].address);
+  await contract.connect(wallets[0]).withdraw(withdrawAmount0, txOptions);
+  var withdrawUsdcAmount0 =
+    (await USDC.balanceOf(wallets[0].address)) - usdcBalance0;
+  expect(withdrawUsdcAmount0).to.be.closeTo(
+    BigNumber.from(usdcDepositAmount0).div(2),
+    100
+  );
+}
+
 describe.only("DeltaNeutralVault Initialization", function () {
   var contractFactory = undefined;
   var contract = undefined;
 
-  beforeEach("Setup before each test", async function() {
+  beforeEach("Setup before each test", async function () {
     // DeltaNeutralVault contract
-    contractFactory = await ethers.getContractFactory(
-      "DeltaNeutralVault"
-    );
+    contractFactory = await ethers.getContractFactory("DeltaNeutralVault");
     contract = await contractFactory
       .connect(mainWallet)
       .deploy(
@@ -257,99 +316,19 @@
         WAVAX_USDC_POOL_ID,
         txOptions
       );
-  });
-
-  it("Initialize and whitelist DeltaNeutralVault contract", async function () {
     await whitelistContractAndAddCredit(contract.address);
     await initialize(contract);
   });
 
+  it("DeltaNeutralVault DepositAndWithdraw", async function () {
+    await testDepositAndWithdraw(contract);
+  });
+
   it("Deposit and test rebalance", async function () {
-    await whitelistContractAndAddCredit(contract.address);
     await testRebalance(contract);
   });
 
   it("Deposit and test reinvest", async function () {
-    await whitelistContractAndAddCredit(contract.address);
     await testReinvest(contract);
-=======
-async function intializeDeltaNeutralContract() {
-  // DeltaNeutralVault contract
-  const contractFactory = await ethers.getContractFactory(
-    "DeltaNeutralVault"
-  );
-  const contract = await contractFactory
-    .connect(mainWallet)
-    .deploy(
-      "WAVAX-USDC TraderJoe",
-      "L3x-WAVAXUSDC-TJ1",
-      USDC_TOKEN_ADDRESS,
-      WAVAX_TOKEN_ADDRESS,
-      leverageLevel,
-      HOMORA_BANK_ADDRESS,
-      TJ_SPELLV3_WAVAX_USDC_ADDRESS,
-      JOE_TOKEN_ADDRESS,
-      WAVAX_USDC_POOL_ID,
-      txOptions
-    );
-  await whitelistContractAndAddCredit(contract.address);
-  await initialize(contract);
-  return contract;
-}
-
-async function testDepositAndWithdraw(contract) {
-  const usdcDepositAmount0 = 1000e6;
-  const usdcDepositAmount1 = 500e6;
-  
-  // Deposit 1000 USDC to vault from wallet 0.
-  await USDC.connect(wallets[0]).approve(contract.address, usdcDepositAmount0);
-  await contract.connect(wallets[0]).deposit(usdcDepositAmount0, 0, txOptions);
-
-  // Deposit 500 USDC to vault from wallet 1.
-  await USDC.connect(wallets[1]).approve(contract.address, usdcDepositAmount1);
-  await contract.connect(wallets[1]).deposit(usdcDepositAmount1, 0, txOptions);
-  
-  // Check whether it initiates a position in HomoraBank.
-  var homoraBankPosId = (await contract.homoraBankPosId()).toNumber();
-  expect(homoraBankPosId).not.to.equal(0);
-
-  // Check whether the vault contract is the owner of the HomoraBank position.
-  var res = await homoraBank.getPositionInfo(homoraBankPosId);
-  expect(res.owner).to.equal(contract.address);
-
-  // Colletral size of each wallet.
-  var totalCollateralSize = res.collateralSize;
-  var totalShareAmount = await contract.totalCollShareAmount();
-  var shareAmount0 = await contract.positions(wallets[0].address);
-  var shareAmount1 = await contract.positions(wallets[1].address);
-  var collSize0 = shareAmount0.mul(totalCollateralSize).div(totalShareAmount);
-  var collSize1 = shareAmount1.mul(totalCollateralSize).div(totalShareAmount);
-  
-  [usdcAmount0, wavaxAmount0] = await contract.convertCollateralToTokens(collSize0);
-  [usdcAmount1, wavaxAmount1] = await contract.convertCollateralToTokens(collSize1);
-  
-  var totalAmount0InUsdc = usdcAmount0.add(await contract.getEquivalentTokenA(wavaxAmount0));
-  var totalAmount1InUsdc = usdcAmount1.add(await contract.getEquivalentTokenA(wavaxAmount1));
-
-  expect(totalAmount0InUsdc).to.be.closeTo(BigNumber.from(usdcDepositAmount0 * leverageLevel), 100);
-  expect(totalAmount1InUsdc).to.be.closeTo(BigNumber.from(usdcDepositAmount1 * leverageLevel), 100);
-
-  // Withdraw half amount from vault for wallet 0.
-  var withdrawAmount0 = shareAmount0.div(2);
-  var usdcBalance0 = await USDC.balanceOf(wallets[0].address);
-  await contract.connect(wallets[0]).withdraw(withdrawAmount0, txOptions);
-  var withdrawUsdcAmount0 = await USDC.balanceOf(wallets[0].address) - usdcBalance0;
-  expect(withdrawUsdcAmount0).to.be.closeTo(BigNumber.from(usdcDepositAmount0).div(2), 100);
-}
-
-describe("DeltaNeutralVault Testing", function () {
-  it.only("DeltaNeutralVault DepositAndWithdraw", async function() {
-    contract = await intializeDeltaNeutralContract();
-    await testDepositAndWithdraw(contract);
-  }),
-  it("Initialize and whitelist DeltaNeutralVault contract", async function () {
-    contract = intializeDeltaNeutralContract()
-    await rebalanceTest(contract);
->>>>>>> cd21971f
   });
 });