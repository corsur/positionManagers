const { expect, assert } = require("chai");
const { ethers } = require("hardhat");

<<<<<<< HEAD
const { homoraBankABI } = require('./abi/homoraBankABI.js');
const { traderJoeSpellV3ABI } = require('./abi/traderJoeSpellV3ABI.js');
const { wBoostedMasterChefJoeWorkerABI } = require('./abi/wBoostedMasterChefJoeWorker.js');
const ERC20ABI = require('../data/abi/CErc20.json');
const IERC20ABI = require('../data/abi/IERC20.json');

const { 
=======
const { homoraBankABI } = require("./abi/homoraBankABI.js");

const ERC20ABI = [
  "function balanceOf(address owner) view returns (uint256)",
  "function approve(address spender, uint256 value) returns (bool)",
  "function transfer(address _to, uint256 value) returns(bool)",
];

const {
>>>>>>> 08b3bfdf
  HOMORA_BANK_ADDRESS,
  TJ_SPELLV3_WAVAX_USDC_ADDRESS,
  WAVAX_TOKEN_ADDRESS,
  USDC_TOKEN_ADDRESS,
<<<<<<< HEAD
  MC_JOEV3_WAVAX_USDC_ADDRESS,
} = require("./avax_constants.js");
const { BigNumber } = require("ethers");
const LP_TOKEN_ADDRESS = "0xf4003F4efBE8691B60249E6afbD307aBE7758adb";
=======
  JOE_TOKEN_ADDRESS,
  WAVAX_USDC_POOL_ID,
} = require("./avax_constants");
>>>>>>> 08b3bfdf

const provider = ethers.provider;
const WAVAX = new ethers.Contract(WAVAX_TOKEN_ADDRESS, ERC20ABI, provider);
const USDC = new ethers.Contract(USDC_TOKEN_ADDRESS, ERC20ABI, provider);
<<<<<<< HEAD
const cToken = new ethers.Contract('0xEc5Aa19566Aa442C8C50f3C6734b6Bb23fF21CD7', IERC20ABI, provider);
const homoraBank = new ethers.Contract(HOMORA_BANK_ADDRESS, homoraBankABI, provider);
const spell = new ethers.Contract(TJ_SPELLV3_WAVAX_USDC_ADDRESS, traderJoeSpellV3ABI, provider);
const wstaking = new ethers.Contract(MC_JOEV3_WAVAX_USDC_ADDRESS, wBoostedMasterChefJoeWorkerABI, provider);
const LP = new ethers.Contract(LP_TOKEN_ADDRESS, ERC20ABI, provider);
=======
const JOE = new ethers.Contract(JOE_TOKEN_ADDRESS, ERC20ABI, provider);
const homoraBank = new ethers.Contract(
  HOMORA_BANK_ADDRESS,
  homoraBankABI,
  provider
);
>>>>>>> 08b3bfdf

const mainWallet = new ethers.Wallet(
  "0xac0974bec39a17e36ba4a6b4d238ff944bacb478cbed5efcae784d7bf4f2ff80",
  provider
);

const wallets = [
<<<<<<< HEAD
    new ethers.Wallet('0x59c6995e998f97a5a0044966f0945389dc9e86dae88c7a8412f4603b6b78690d', provider),
    new ethers.Wallet('0x5de4111afa1a4b94908f83103eb1f1706367c2e68ca870fc3fb9a804cdab365a', provider),
    new ethers.Wallet('0x7c852118294e51e653712a81e05800f419141751be58f605c371e15141b007a6', provider),
    new ethers.Wallet('0x47e179ec197488593b187f80a00eb0da91f1b9d0b13f8733639f19c30a34926a', provider),
=======
  new ethers.Wallet(
    "0x59c6995e998f97a5a0044966f0945389dc9e86dae88c7a8412f4603b6b78690d",
    provider
  ),
  new ethers.Wallet(
    "0x5de4111afa1a4b94908f83103eb1f1706367c2e68ca870fc3fb9a804cdab365a",
    provider
  ),
  new ethers.Wallet(
    "0x7c852118294e51e653712a81e05800f419141751be58f605c371e15141b007a6",
    provider
  ),
  new ethers.Wallet(
    "0x47e179ec197488593b187f80a00eb0da91f1b9d0b13f8733639f19c30a34926a",
    provider
  ),
>>>>>>> 08b3bfdf
];

const txOptions = { gasPrice: 50000000000, gasLimit: 8500000 };
const ZERO_ADDR = "0x0000000000000000000000000000000000000000";

async function getImpersonatedSigner(accountToImpersonate) {
  await hre.network.provider.request({
    method: "hardhat_impersonateAccount",
    params: [accountToImpersonate],
  });
  return await ethers.getSigner(accountToImpersonate);
}

<<<<<<< HEAD
const ZERO_ADDR = '0x0000000000000000000000000000000000000000';

=======
>>>>>>> 08b3bfdf
async function whitelistContractAndAddCredit(contractAddressToWhitelist) {
  // Get impersonatedSigner as governor of homoraBank contract.
  const homoraBankGovernor = await homoraBank.governor(txOptions);
  const signer = await getImpersonatedSigner(homoraBankGovernor);

  // Transfer AVAX to the governor and check.
  await mainWallet.sendTransaction({
    to: homoraBankGovernor,
    value: ethers.utils.parseEther("100"),
  });
  expect(await provider.getBalance(signer.address)).to.equal(BigInt(1e20));

  // Whitelist address and check.
<<<<<<< HEAD
  await homoraBank.connect(signer).setWhitelistUsers([contractAddressToWhitelist, ], [true,], txOptions);
  // Set credit to 100,000 USDC and 5,000 WAVAX.
  await homoraBank.connect(signer).setCreditLimits([[contractAddressToWhitelist, USDC_TOKEN_ADDRESS, 1e11, ZERO_ADDR], [contractAddressToWhitelist, WAVAX_TOKEN_ADDRESS, ethers.BigNumber.from('1000000000000000000000'), ZERO_ADDR], ], txOptions);
  
  // Check.
  let res = await homoraBank.whitelistedUsers(contractAddressToWhitelist, txOptions);
=======
  await homoraBank
    .connect(signer)
    .setWhitelistUsers([contractAddressToWhitelist], [true], txOptions);
  // Set credit to 100,000 USDC and 5,000 WAVAX.
  await homoraBank.connect(signer).setCreditLimits(
    [
      [contractAddressToWhitelist, USDC_TOKEN_ADDRESS, 1e11, ZERO_ADDR],
      [
        contractAddressToWhitelist,
        WAVAX_TOKEN_ADDRESS,
        ethers.BigNumber.from("1000000000000000000000"),
        ZERO_ADDR,
      ],
    ],
    txOptions
  );

  // Check.
  let res = await homoraBank.whitelistedUsers(
    contractAddressToWhitelist,
    txOptions
  );
>>>>>>> 08b3bfdf
  expect(res).to.equal(true);
}

async function initialize(contract) {
  // Impersonate USDC holder.
<<<<<<< HEAD
  const signer = await getImpersonatedSigner('0x42d6ce661bb2e5f5cc639e7befe74ff9fd649541');
  // Transfer 10000 USDC to wallets.
  await USDC.connect(signer).transfer(wallets[0].address, 1e11, txOptions);
  await USDC.connect(signer).transfer(wallets[1].address, 1e11, txOptions);
}

describe.only("DeltaNeutralVault Initialization", function() {
  it("Initialize and whitelist DeltaNeutralVault contract", async function () {
    const contractFactory = await ethers.getContractFactory("DeltaNeutralVault");
    const contract = await contractFactory.connect(mainWallet).deploy(
      "WAVAX-USDC TraderJoe",
      "L3x-WAVAXUSDC-TJ1",
      USDC_TOKEN_ADDRESS,
      WAVAX_TOKEN_ADDRESS,
      3,
      HOMORA_BANK_ADDRESS,
      TJ_SPELLV3_WAVAX_USDC_ADDRESS,
      MC_JOEV3_WAVAX_USDC_ADDRESS,
      txOptions
      );

    await whitelistContractAndAddCredit(contract.address);
    await initialize(contract);

    const usdc_deposit_amount_0 = 1000e6;
    const usdc_deposit_amount_1 = 500e6;

    await USDC.connect(wallets[0]).approve(contract.address, usdc_deposit_amount_0*10, txOptions);
    //await USDC.connect(wallets[1]).approve(contract.address, usdc_deposit_amount_1*10, txOptions);
    
    await contract.connect(wallets[0]).deposit(usdc_deposit_amount_0, 0, txOptions);
    //await contract.connect(wallets[1]).deposit(usdc_deposit_amount_1, 0, txOptions);
    
    //await contract.connect(wallets[0]).withdraw(5000000, txOptions);
=======
  const signer = await getImpersonatedSigner(
    "0x42d6ce661bb2e5f5cc639e7befe74ff9fd649541"
  );

  await USDC.connect(signer).transfer(
    wallets[0].address,
    1000 * 1e6,
    txOptions
  );
  await USDC.connect(signer).transfer(
    wallets[1].address,
    1000 * 1e6,
    txOptions
  );
}

// testing function for rebalance()
async function rebalanceTest(contract) {
  const usdc_deposit_amount = 300 * 1e6;
  await USDC.connect(wallets[0]).approve(
    contract.address,
    usdc_deposit_amount * 10,
    txOptions
  );

  // deposit 300 USDC
  await contract.connect(wallets[0]).deposit(usdc_deposit_amount, 0, txOptions);

  let usdc_expect = (300 * 1e6 * 3) / 2;
  let wavax_expect = await contract
    .connect(wallets[0])
    .getEquivalentTokenB(usdc_expect, txOptions);

  // check collateral
  let collSize = await contract.connect(wallets[0]).getCollateralSize(txOptions);
  let [usdc_hold, wavax_hold] = await contract
    .connect(wallets[0])
    .convertCollateralToTokens(collSize, txOptions);
  console.log("collateral: usdc: %d, wavax: %d", usdc_hold, wavax_hold);
  console.log("    expect: usdc: %d, wavax: %d", usdc_expect, wavax_expect);
  assert(
    Math.abs(usdc_expect - usdc_hold) / usdc_expect < 1e-6,
    "collateral USDC not equal to the expected amount"
  );
  assert(
    Math.abs(wavax_expect - wavax_hold) / wavax_expect < 1e-6,
    "collateral WAVAX not equal to the expected amount"
  );

  // check debt
  let [usdc_debt, wavax_debt] = await contract
    .connect(wallets[0])
    .currentDebtAmount(txOptions);
  let usdc_debt_expect = (300 * 1e6) / 2;
  let wavax_debt_expect = wavax_expect;
  console.log("current debt: usdc: %d, wavax: %d", usdc_debt, wavax_debt);
  console.log(" expect debt: usdc: %d, wavax: %d", usdc_debt_expect, wavax_debt_expect);
  assert(
    Math.abs(usdc_debt_expect - usdc_debt) / usdc_debt_expect < 1e-6,
    "USDC debt not equal to the expected amount"
  );
  assert(
    Math.abs(wavax_debt_expect - wavax_debt) / wavax_debt_expect < 1e-6,
    "WAVAX debt not equal to the expected amount"
  );

  // check if position state is healthy (no need to rebalance)
  try {
    await contract.connect(wallets[0]).rebalance(txOptions);
  } catch (err) {
    console.log(err);
  }

  // set delta-neutral threshold to 0 to force executing rebalance
  // await contract.connect(wallets[0]).setDNThreshold(0, txOptions);

}

describe.only("DeltaNeutralVault Initialization", function () {
  it("Initialize and whitelist DeltaNeutralVault contract", async function () {
    // DeltaNeutralVault contract
    const contractFactory = await ethers.getContractFactory(
      "DeltaNeutralVault"
    );
    const contract = await contractFactory
      .connect(mainWallet)
      .deploy(
        "WAVAX-USDC TraderJoe",
        "L3x-WAVAXUSDC-TJ1",
        USDC_TOKEN_ADDRESS,
        WAVAX_TOKEN_ADDRESS,
        3,
        HOMORA_BANK_ADDRESS,
        TJ_SPELLV3_WAVAX_USDC_ADDRESS,
        JOE_TOKEN_ADDRESS,
        WAVAX_USDC_POOL_ID,
        txOptions
      );
    await whitelistContractAndAddCredit(contract.address);
    await initialize(contract);

    await rebalanceTest(contract);
>>>>>>> 08b3bfdf
  });
});<|MERGE_RESOLUTION|>--- conflicted
+++ resolved
@@ -1,15 +1,6 @@
 const { expect, assert } = require("chai");
 const { ethers } = require("hardhat");
 
-<<<<<<< HEAD
-const { homoraBankABI } = require('./abi/homoraBankABI.js');
-const { traderJoeSpellV3ABI } = require('./abi/traderJoeSpellV3ABI.js');
-const { wBoostedMasterChefJoeWorkerABI } = require('./abi/wBoostedMasterChefJoeWorker.js');
-const ERC20ABI = require('../data/abi/CErc20.json');
-const IERC20ABI = require('../data/abi/IERC20.json');
-
-const { 
-=======
 const { homoraBankABI } = require("./abi/homoraBankABI.js");
 
 const ERC20ABI = [
@@ -19,39 +10,23 @@
 ];
 
 const {
->>>>>>> 08b3bfdf
   HOMORA_BANK_ADDRESS,
   TJ_SPELLV3_WAVAX_USDC_ADDRESS,
   WAVAX_TOKEN_ADDRESS,
   USDC_TOKEN_ADDRESS,
-<<<<<<< HEAD
-  MC_JOEV3_WAVAX_USDC_ADDRESS,
-} = require("./avax_constants.js");
-const { BigNumber } = require("ethers");
-const LP_TOKEN_ADDRESS = "0xf4003F4efBE8691B60249E6afbD307aBE7758adb";
-=======
   JOE_TOKEN_ADDRESS,
   WAVAX_USDC_POOL_ID,
 } = require("./avax_constants");
->>>>>>> 08b3bfdf
 
 const provider = ethers.provider;
 const WAVAX = new ethers.Contract(WAVAX_TOKEN_ADDRESS, ERC20ABI, provider);
 const USDC = new ethers.Contract(USDC_TOKEN_ADDRESS, ERC20ABI, provider);
-<<<<<<< HEAD
-const cToken = new ethers.Contract('0xEc5Aa19566Aa442C8C50f3C6734b6Bb23fF21CD7', IERC20ABI, provider);
-const homoraBank = new ethers.Contract(HOMORA_BANK_ADDRESS, homoraBankABI, provider);
-const spell = new ethers.Contract(TJ_SPELLV3_WAVAX_USDC_ADDRESS, traderJoeSpellV3ABI, provider);
-const wstaking = new ethers.Contract(MC_JOEV3_WAVAX_USDC_ADDRESS, wBoostedMasterChefJoeWorkerABI, provider);
-const LP = new ethers.Contract(LP_TOKEN_ADDRESS, ERC20ABI, provider);
-=======
 const JOE = new ethers.Contract(JOE_TOKEN_ADDRESS, ERC20ABI, provider);
 const homoraBank = new ethers.Contract(
   HOMORA_BANK_ADDRESS,
   homoraBankABI,
   provider
 );
->>>>>>> 08b3bfdf
 
 const mainWallet = new ethers.Wallet(
   "0xac0974bec39a17e36ba4a6b4d238ff944bacb478cbed5efcae784d7bf4f2ff80",
@@ -59,12 +34,6 @@
 );
 
 const wallets = [
-<<<<<<< HEAD
-    new ethers.Wallet('0x59c6995e998f97a5a0044966f0945389dc9e86dae88c7a8412f4603b6b78690d', provider),
-    new ethers.Wallet('0x5de4111afa1a4b94908f83103eb1f1706367c2e68ca870fc3fb9a804cdab365a', provider),
-    new ethers.Wallet('0x7c852118294e51e653712a81e05800f419141751be58f605c371e15141b007a6', provider),
-    new ethers.Wallet('0x47e179ec197488593b187f80a00eb0da91f1b9d0b13f8733639f19c30a34926a', provider),
-=======
   new ethers.Wallet(
     "0x59c6995e998f97a5a0044966f0945389dc9e86dae88c7a8412f4603b6b78690d",
     provider
@@ -81,7 +50,6 @@
     "0x47e179ec197488593b187f80a00eb0da91f1b9d0b13f8733639f19c30a34926a",
     provider
   ),
->>>>>>> 08b3bfdf
 ];
 
 const txOptions = { gasPrice: 50000000000, gasLimit: 8500000 };
@@ -95,11 +63,6 @@
   return await ethers.getSigner(accountToImpersonate);
 }
 
-<<<<<<< HEAD
-const ZERO_ADDR = '0x0000000000000000000000000000000000000000';
-
-=======
->>>>>>> 08b3bfdf
 async function whitelistContractAndAddCredit(contractAddressToWhitelist) {
   // Get impersonatedSigner as governor of homoraBank contract.
   const homoraBankGovernor = await homoraBank.governor(txOptions);
@@ -113,14 +76,6 @@
   expect(await provider.getBalance(signer.address)).to.equal(BigInt(1e20));
 
   // Whitelist address and check.
-<<<<<<< HEAD
-  await homoraBank.connect(signer).setWhitelistUsers([contractAddressToWhitelist, ], [true,], txOptions);
-  // Set credit to 100,000 USDC and 5,000 WAVAX.
-  await homoraBank.connect(signer).setCreditLimits([[contractAddressToWhitelist, USDC_TOKEN_ADDRESS, 1e11, ZERO_ADDR], [contractAddressToWhitelist, WAVAX_TOKEN_ADDRESS, ethers.BigNumber.from('1000000000000000000000'), ZERO_ADDR], ], txOptions);
-  
-  // Check.
-  let res = await homoraBank.whitelistedUsers(contractAddressToWhitelist, txOptions);
-=======
   await homoraBank
     .connect(signer)
     .setWhitelistUsers([contractAddressToWhitelist], [true], txOptions);
@@ -143,48 +98,11 @@
     contractAddressToWhitelist,
     txOptions
   );
->>>>>>> 08b3bfdf
   expect(res).to.equal(true);
 }
 
 async function initialize(contract) {
   // Impersonate USDC holder.
-<<<<<<< HEAD
-  const signer = await getImpersonatedSigner('0x42d6ce661bb2e5f5cc639e7befe74ff9fd649541');
-  // Transfer 10000 USDC to wallets.
-  await USDC.connect(signer).transfer(wallets[0].address, 1e11, txOptions);
-  await USDC.connect(signer).transfer(wallets[1].address, 1e11, txOptions);
-}
-
-describe.only("DeltaNeutralVault Initialization", function() {
-  it("Initialize and whitelist DeltaNeutralVault contract", async function () {
-    const contractFactory = await ethers.getContractFactory("DeltaNeutralVault");
-    const contract = await contractFactory.connect(mainWallet).deploy(
-      "WAVAX-USDC TraderJoe",
-      "L3x-WAVAXUSDC-TJ1",
-      USDC_TOKEN_ADDRESS,
-      WAVAX_TOKEN_ADDRESS,
-      3,
-      HOMORA_BANK_ADDRESS,
-      TJ_SPELLV3_WAVAX_USDC_ADDRESS,
-      MC_JOEV3_WAVAX_USDC_ADDRESS,
-      txOptions
-      );
-
-    await whitelistContractAndAddCredit(contract.address);
-    await initialize(contract);
-
-    const usdc_deposit_amount_0 = 1000e6;
-    const usdc_deposit_amount_1 = 500e6;
-
-    await USDC.connect(wallets[0]).approve(contract.address, usdc_deposit_amount_0*10, txOptions);
-    //await USDC.connect(wallets[1]).approve(contract.address, usdc_deposit_amount_1*10, txOptions);
-    
-    await contract.connect(wallets[0]).deposit(usdc_deposit_amount_0, 0, txOptions);
-    //await contract.connect(wallets[1]).deposit(usdc_deposit_amount_1, 0, txOptions);
-    
-    //await contract.connect(wallets[0]).withdraw(5000000, txOptions);
-=======
   const signer = await getImpersonatedSigner(
     "0x42d6ce661bb2e5f5cc639e7befe74ff9fd649541"
   );
@@ -287,6 +205,5 @@
     await initialize(contract);
 
     await rebalanceTest(contract);
->>>>>>> 08b3bfdf
   });
 });