const { CHAIN_ID_AVAX } = require("@certusone/wormhole-sdk");
const { expect, assert } = require("chai");
const { BigNumber } = require("ethers");
const { ethers, upgrades } = require("hardhat");
const { mine, time } = require("@nomicfoundation/hardhat-network-helpers");
const {
  AVAX_MAINNET_TOKEN_BRIDGE_ADDR,
  AVAX_MAINNET_URL,
} = require("../constants.js");
const {
  deployApertureManager,
  deployHomoraAdapter,
} = require("../utils/deploy.js");

const { homoraBankABI } = require("./abi/homoraBankABI.js");

const ERC20ABI = [
  "function balanceOf(address owner) view returns (uint256)",
  "function approve(address spender, uint256 value) returns (bool)",
  "function transfer(address _to, uint256 value) returns(bool)",
];

const JOEABI = [
  "function swapExactTokensForTokens(uint256 amountIn, uint256 amountOutMin, address[] calldata path, address to, uint256 deadline) returns (uint256[] memory amounts)",
];

const {
  HOMORA_BANK_ADDRESS,
  TJ_SPELLV3_WAVAX_USDC_ADDRESS,
  MC_JOEV3_WAVAX_USDC_ADDRESS,
  WAVAX_TOKEN_ADDRESS,
  USDC_TOKEN_ADDRESS,
  JOE_TOKEN_ADDRESS,
  JOE_ROUTER_ADDRESS,
  WAVAX_USDC_POOL_ID,
  AVAX_CHAIN_ID,
} = require("./avax_constants");

const provider = ethers.provider;
const WAVAX = new ethers.Contract(WAVAX_TOKEN_ADDRESS, ERC20ABI, provider);
const USDC = new ethers.Contract(USDC_TOKEN_ADDRESS, ERC20ABI, provider);
const JOE = new ethers.Contract(JOE_TOKEN_ADDRESS, ERC20ABI, provider);
const router = new ethers.Contract(JOE_ROUTER_ADDRESS, JOEABI, provider);
const homoraBank = new ethers.Contract(
  HOMORA_BANK_ADDRESS,
  homoraBankABI,
  provider
);
const leverageLevel = 3;
const usdcDepositAmount0 = 1000e6;
const avaxDepositAmount0 = 0;
const minEquityReceived0 = 0;
const usdcDepositAmount1 = 500e6;
const avaxDepositAmount1 = 0;
const minEquityReceived1 = 0;

const mainWallet = new ethers.Wallet(
  "0xac0974bec39a17e36ba4a6b4d238ff944bacb478cbed5efcae784d7bf4f2ff80",
  provider
);

const wallets = [
  new ethers.Wallet(
    "0x59c6995e998f97a5a0044966f0945389dc9e86dae88c7a8412f4603b6b78690d",
    provider
  ),
  new ethers.Wallet(
    "0x5de4111afa1a4b94908f83103eb1f1706367c2e68ca870fc3fb9a804cdab365a",
    provider
  ),
  new ethers.Wallet(
    "0x7c852118294e51e653712a81e05800f419141751be58f605c371e15141b007a6",
    provider
  ),
  new ethers.Wallet(
    "0x47e179ec197488593b187f80a00eb0da91f1b9d0b13f8733639f19c30a34926a",
    provider
  ),
];

const txOptions = { gasPrice: 50000000000, gasLimit: 8500000 };
const ZERO_ADDR = "0x0000000000000000000000000000000000000000";

async function getImpersonatedSigner(accountToImpersonate) {
  await hre.network.provider.request({
    method: "hardhat_impersonateAccount",
    params: [accountToImpersonate],
  });
  return await ethers.getSigner(accountToImpersonate);
}

async function whitelistContractAndAddCredit(contractAddressToWhitelist) {
  // Get impersonatedSigner as governor of homoraBank contract.
  const homoraBankGovernor = await homoraBank.governor(txOptions);
  const signer = await getImpersonatedSigner(homoraBankGovernor);

  // Transfer AVAX to the governor and check.
  await mainWallet.sendTransaction({
    to: homoraBankGovernor,
    value: ethers.utils.parseEther("100"),
  });
  // expect(await provider.getBalance(signer.address)).to.equal(BigInt(1e20));

  // Whitelist address and check.
  await homoraBank
    .connect(signer)
    .setWhitelistUsers([contractAddressToWhitelist], [true], txOptions);
  let res = await homoraBank.whitelistedUsers(
    contractAddressToWhitelist,
    txOptions
  );
  expect(res).to.equal(true);

  // Set credit to 100,000 USDC and 5,000 WAVAX.
  await homoraBank.connect(signer).setCreditLimits(
    [
      [contractAddressToWhitelist, USDC_TOKEN_ADDRESS, 1e11, ZERO_ADDR],
      [
        contractAddressToWhitelist,
        WAVAX_TOKEN_ADDRESS,
        ethers.BigNumber.from("1000000000000000000000"),
        ZERO_ADDR,
      ],
    ],
    txOptions
  );
}

async function initialize() {
  // Impersonate USDC holder.
  let signer = await getImpersonatedSigner(
    "0x42d6ce661bb2e5f5cc639e7befe74ff9fd649541"
  );
  await USDC.connect(signer).transfer(wallets[0].address, 5e6 * 1e6, txOptions);
  await USDC.connect(signer).transfer(
    wallets[1].address,
    1000 * 1e6,
    txOptions
  );
}

// testing function to swap USDC into WAVAX
async function swapUSDC(contract, swapAmt = 1e6 * 1e6) {
  await USDC.connect(wallets[0]).approve(
    contract.address,
    1e8 * 1e6,
    txOptions
  );

  let wavaxBalance0 = await WAVAX.balanceOf(wallets[0].address);

  // console.log("Token price before swap");
  // await contract.connect(wallets[0]).queryTokenPrice(txOptions);
  await contract
    .connect(wallets[0])
    .swapExactTokensForTokens(
      swapAmt,
      0,
      [USDC_TOKEN_ADDRESS, WAVAX_TOKEN_ADDRESS],
      wallets[0].address,
      10 ** 12,
      txOptions
    );
  // console.log("Token price after swap");
  // await contract.connect(wallets[0]).queryTokenPrice(txOptions);

  let wavaxBalance1 = await WAVAX.balanceOf(wallets[0].address);

  return wavaxBalance1.sub(wavaxBalance0);
}

// testing function to swap WAVAX into USDC
async function swapWAVAX(contract, swapAmt) {
  await WAVAX.connect(wallets[0]).approve(
    contract.address,
    BigNumber.from(500000).mul("1000000000000000000"),
    txOptions
  );

  let usdcBalance0 = await USDC.balanceOf(wallets[0].address);

  // console.log("Token price before swap");
  // await contract.connect(wallets[0]).queryTokenPrice(txOptions);
  await contract
    .connect(wallets[0])
    .swapExactTokensForTokens(
      swapAmt,
      0,
      [WAVAX_TOKEN_ADDRESS, USDC_TOKEN_ADDRESS],
      wallets[0].address,
      10 ** 12,
      txOptions
    );
  // console.log("Token price after swap");
  // await contract.connect(wallets[0]).queryTokenPrice(txOptions);

  let usdcBalance1 = await USDC.balanceOf(wallets[0].address);

  return usdcBalance1.sub(usdcBalance0);
}

// testing function for rebalance()
async function testRebalance(managerContract, strategyContract, vaultLib) {
  await deposit(managerContract, strategyContract);
  const homoraPosId = (await strategyContract.homoraBankPosId()).toNumber();
  // check collateral
  let collSize = await vaultLib.getCollateralSize(
    homoraBank.address,
    homoraPosId,
    txOptions
  );
  let [usdcHold, wavaxHold] = await strategyContract
    .connect(wallets[0])
    .convertCollateralToTokens(collSize, txOptions);
  console.log("collateral: usdc: %d, wavax: %d", usdcHold, wavaxHold);

  // check debt
  // let [usdcDebt, wavaxDebt] = await strategyContract
  //   .connect(wallets[0])
  //   .getDebtAmounts(txOptions);
  // var homoraBankPosId = (await strategyContract.homoraBankPosId()).toNumber();
  // let [usdcDebt, wavaxDebt] = await vaultLib
  //   .getDebtAmounts(HOMORA_BANK_ADDRESS, homoraBankPosId, [USDC_TOKEN_ADDRESS, WAVAX_TOKEN_ADDRESS, MC_JOEV3_WAVAX_USDC_ADDRESS, JOE_TOKEN_ADDRESS]);
  // console.log("current debt: usdc: %d, wavax: %d", usdcDebt, wavaxDebt);

  // check if position state is healthy (no need to rebalance)
  await expect(
    strategyContract.connect(wallets[0]).rebalance(10, 0, txOptions)
  ).to.be.revertedWith("HomoraPDNVault_PositionIsHealthy");

  // Flash swap USDC and rebalance (short)
  let swapAmt = BigNumber.from(3e6).mul(1e6);
  let recvAmt = await swapUSDC(router, swapAmt);
  console.log(
    "Swap %s USDC to %s AVAX",
    swapAmt.div(1e6).toString(),
    recvAmt.div("1000000000000000000").toString()
  );

  await mine(1000, {interval: 2});
  await expect(
    strategyContract.connect(wallets[0]).rebalance(10, 0, txOptions)
  ).to.be.revertedWith("Slippage_Too_Large");
  // Swap back
  swapAmt = recvAmt;
  recvAmt = await swapWAVAX(router, swapAmt);
  console.log(
    "Swap %s AVAX to %s USDC",
    swapAmt.div("1000000000000000000").toString(),
    recvAmt.div(1e6).toString()
  );

  // Decrease leverage to trigger rebalance
  await strategyContract.connect(mainWallet).setConfig(
    2, // _leverageLevel
    7154, // _targetDebtRatio
    350, // _debtRatioWidth
    490, // _dnThreshold
    txOptions
  );
  console.log("Leverage changed to 2");
  await mine(1000, {interval: 2});
  await expect(
    strategyContract.connect(wallets[0]).rebalance(10, 0, txOptions)
  ).to.be.revertedWith("Slippage_Too_Large");

  await mine(1000, {interval: 2});
  // Increase slippage and rebalance again
  await strategyContract.connect(wallets[0]).rebalance(100, 0, txOptions);

  // expect to be in delta-neutral after rebalance
  await expect(
    strategyContract.connect(wallets[0]).rebalance(10, 0, txOptions)
  ).to.be.revertedWith("HomoraPDNVault_PositionIsHealthy");

  // Impersonate WAVAX holder.
  signer = await getImpersonatedSigner(
    "0x0e082F06FF657D94310cB8cE8B0D9a04541d8052"
  );
  await WAVAX.connect(signer).transfer(
    wallets[0].address,
    BigNumber.from(200000).mul("1000000000000000000"),
    txOptions
  );

  // Flash swap WAVAX and rebalance (long)
  recvAmt = await swapWAVAX(router, swapAmt);
  console.log(
    "Swap %s AVAX to %s USDC",
    swapAmt.div("1000000000000000000").toString(),
    recvAmt.div(1e6).toString()
  );
  await mine(1000, {interval: 2});
  await expect(
    strategyContract.connect(wallets[0]).rebalance(10, 0, txOptions)
  ).to.be.revertedWith("Slippage_Too_Large");

  // Swap back
  swapAmt = recvAmt;
  recvAmt = await swapUSDC(router, swapAmt);
  console.log(
    "Swap %s USDC to %s AVAX",
    swapAmt.div(1e6).toString(),
    recvAmt.div("1000000000000000000").toString()
  );
  await mine(1000, {interval: 2});
  await expect(
    strategyContract.connect(wallets[0]).rebalance(10, 0, txOptions)
  ).to.be.revertedWith("HomoraPDNVault_PositionIsHealthy");

  // Increase leverage to trigger rebalance
  await strategyContract.connect(mainWallet).setConfig(
    3, // _leverageLevel
    9231, // _targetDebtRatio
    100, // _debtRatioWidth
    300, // _dnThreshold
    txOptions
  );
  console.log("Leverage changed to 3");
  await strategyContract.connect(wallets[0]).rebalance(100, 0, txOptions);

  // expect to be in delta-neutral after rebalance
  await expect(
    strategyContract.connect(wallets[0]).rebalance(10, 0, txOptions)
  ).to.be.revertedWith("HomoraPDNVault_PositionIsHealthy");
}

async function testReinvest(managerContract, strategyContract, vaultLib) {
  await deposit(managerContract);

  const homoraPosId = (await strategyContract.homoraBankPosId()).toNumber();

  let collateralBefore = await vaultLib.getCollateralSize(
    homoraBank.address,
    homoraPosId,
    txOptions
  );
  console.log("Collateral Before reinvest: %d", collateralBefore);

  let reinvested = false;
  try {
    await strategyContract.connect(wallets[0]).reinvest(0, txOptions);
    reinvested = true;
  } catch (err) {
    await expect(
      strategyContract.connect(wallets[0]).reinvest(0, txOptions)
    ).to.be.revertedWith("Insufficient_Liquidity_Mint");
    reinvested = false;
  }

  let collateralAfter = await vaultLib.getCollateralSize(
    homoraBank.address,
    homoraPosId,
    txOptions
  );

  console.log("Collateral before reinvest: %d", collateralBefore);
  console.log("Collateral after reinvest: %d", collateralAfter);
  if (reinvested) {
    expect(collateralAfter > collateralBefore).to.equal(true);
  } else {
    expect(collateralAfter == collateralBefore).to.equal(true);
  }
}

async function deposit(managerContract) {
  // Deposit 1000 USDC to vault from wallet 0.
  await USDC.connect(wallets[0]).approve(
    managerContract.address,
    usdcDepositAmount0
  );
  console.log("using wallet: ", wallets[0].address);

  // Craft open position data.
  let openPositionBytesArray = ethers.utils.arrayify(
    ethers.utils.defaultAbiCoder.encode(
      ["uint256", "uint256"],
      [
        minEquityReceived0, // uint256 minEquityETH
        0, // uint256 minReinvestETH
      ]
    )
  );

  // Deposit 1000 USDC to vault from wallet 0.
  await managerContract
    .connect(wallets[0])
    .createPosition(
      /*strategyChainId=*/ AVAX_CHAIN_ID,
      /*strategyId=*/ 0,
      [[USDC_TOKEN_ADDRESS, usdcDepositAmount0]],
      openPositionBytesArray,
      txOptions
    );
  console.log(`created position with ${usdcDepositAmount0} USDC`);

  // Deposit 500 USDC to vault from wallet 1.
  console.log("using wallet: ", wallets[1].address);
  await USDC.connect(wallets[1]).approve(
    managerContract.address,
    usdcDepositAmount1
  );
  let openPositionBytesArray1 = ethers.utils.arrayify(
    ethers.utils.defaultAbiCoder.encode(
      ["uint256", "uint256"],
      [minEquityReceived1, 0]
    )
  );
  await managerContract
    .connect(wallets[1])
    .createPosition(
      /*strategyChainId=*/ AVAX_CHAIN_ID,
      /*strategyId=*/ 0,
      [[USDC_TOKEN_ADDRESS, usdcDepositAmount1]],
      openPositionBytesArray1,
      txOptions
    );
  console.log(`created position with ${usdcDepositAmount1} USDC`);
}

async function testDepositAndWithdraw(
  managerContract,
  strategyContract,
  homoraAdapter
) {
  await deposit(managerContract, strategyContract);

  // Check whether it initiates a position in HomoraBank.
  var homoraBankPosId = (await strategyContract.homoraBankPosId()).toNumber();
  expect(homoraBankPosId).not.to.equal(0);

  // Check whether the adapter contract is the owner of the HomoraBank position.
  var res = await homoraBank.getPositionInfo(homoraBankPosId);
  expect(res.owner).to.equal(homoraAdapter.address);

  // Colletral size of each wallet.
  var totalCollateralSize = res.collateralSize;
<<<<<<< HEAD
  var totalShareAmount = await strategyContract.getTotalShare();
=======
  [totalShareAmount, _] = await strategyContract.vaultState();
>>>>>>> 522cd187
  var shareAmount0 = await strategyContract.positions(CHAIN_ID_AVAX, 0); // position id 0
  console.log("share amount 0: ", shareAmount0.toString());
  var shareAmount1 = await strategyContract.positions(CHAIN_ID_AVAX, 1); // position id 1
  console.log("share amount 1: ", shareAmount1.toString());
  var collSize0 = shareAmount0.mul(totalCollateralSize).div(totalShareAmount);
  var collSize1 = shareAmount1.mul(totalCollateralSize).div(totalShareAmount);

  [usdcAmount0, wavaxAmount0] =
    await strategyContract.convertCollateralToTokens(collSize0);
  [usdcAmount1, wavaxAmount1] =
    await strategyContract.convertCollateralToTokens(collSize1);

  var totalAmount0InUsdc = 2 * usdcAmount0;
  var totalAmount1InUsdc = 2 * usdcAmount1;

  expect(totalAmount0InUsdc).to.be.closeTo(
    BigNumber.from(usdcDepositAmount0 * leverageLevel),
    100
  );
  expect(totalAmount1InUsdc).to.be.closeTo(
    BigNumber.from(usdcDepositAmount1 * leverageLevel),
    100
  );

  // Withdraw half amount from vault for wallet 0.
  var withdrawAmount0 = shareAmount0.div(2);
  console.log("withdraw amount 0: ", withdrawAmount0.toString());

  // First byte is Action enum.
  // 0 -> Open, 1 -> Increase, 2 -> Decrease, 3 -> Close (not yet supported).
  const encodedWithdrawData = ethers.utils.concat([
    new Uint8Array([2]),
    ethers.utils.arrayify(
      ethers.utils.defaultAbiCoder.encode(
        ["address", "uint256", "uint256", "uint256", "uint256"],
        [wallets[0].address, withdrawAmount0, 0, 0, 0]
      )
    ),
  ]);

  await managerContract
    .connect(wallets[0])
    .executeStrategy(
      /*positionId=*/ 0,
      /*assetInfos=*/ [],
      encodedWithdrawData,
      txOptions
    );
}

describe.only("HomoraPDNVault Initialization", function () {
  var managerContract = undefined;
  var homoraAdapter = undefined;
  var strategyFactory = undefined;
  var strategyContract = undefined;
  var vaultLib = undefined;

  beforeEach("Setup before each test", async function () {
    await network.provider.request({
      method: "hardhat_reset",
      params: [
        {
          forking: {
            jsonRpcUrl: AVAX_MAINNET_URL,
            blockNumber: 16681756,
          },
        },
      ],
    });

    // Aperture manager contract.
    managerContract = await deployApertureManager(
      mainWallet,
      AVAX_MAINNET_TOKEN_BRIDGE_ADDR
    );
    console.log("Aperture manager deployed at: ", managerContract.address);

    // Deploy Homora adapter contract.
    homoraAdapter = await deployHomoraAdapter(mainWallet);

    // HomoraPDNVault contract.
    library = await ethers.getContractFactory("HomoraAdapterLib");
    adapterLib = await library.deploy();
    library = await ethers.getContractFactory("VaultLib", {
      libraries: {
        HomoraAdapterLib: adapterLib.address
      },
    });
    vaultLib = await library.deploy();
    strategyFactory = await ethers.getContractFactory("HomoraPDNVault", {
      libraries: {
        VaultLib: vaultLib.address,
      },
    });
    strategyContract = await upgrades.deployProxy(
      strategyFactory,
      [
        managerContract.address,
        homoraAdapter.address,
        wallets[0].address,
        wallets[0].address,
        USDC_TOKEN_ADDRESS,
        WAVAX_TOKEN_ADDRESS,
        HOMORA_BANK_ADDRESS,
        TJ_SPELLV3_WAVAX_USDC_ADDRESS,
        JOE_TOKEN_ADDRESS,
        WAVAX_USDC_POOL_ID,
      ],
      { unsafeAllow: ["delegatecall"], kind: "uups" }
    );
    await strategyContract.connect(mainWallet).deployed(txOptions);

    // Set up Homora adapter contract.
    await homoraAdapter.setCaller(strategyContract.address, true);
    await homoraAdapter.setTarget(strategyContract.address, true);
    await homoraAdapter.setTarget(homoraBank.address, true);
    await homoraAdapter.setTarget(USDC.address, true);
    await homoraAdapter.setTarget(WAVAX.address, true);
    await homoraAdapter.setTarget(JOE.address, true);

    console.log("Homora PDN contract deployed at: ", strategyContract.address);
    await strategyContract.connect(mainWallet).initializeConfig(
      3, // _leverageLevel
      9231, // _targetDebtRatio
      100, // _debtRatioWidth
      300, // _deltaThreshold
      [
        20, // withdrawFee
        1500, // harvestFee
        200, // managementFee
      ],
      [
        BigNumber.from(1000000).mul(1e6), // maxCapacity
        BigNumber.from(200000).mul(1e6), // maxOpenPerTx
        BigNumber.from(200000).mul(1e6), // maxWithdrawPerTx
      ],
      txOptions
    );
    console.log("Homora PDN contract initialized");

    await whitelistContractAndAddCredit(homoraAdapter.address);
    await initialize();

    // Add strategy into Aperture manager.
    await managerContract.addStrategy(
      "Homora Delta-neutral",
      "1.0.0",
      strategyContract.address
    );
    console.log(
      "Added strategy: ",
      await managerContract.strategyIdToMetadata(0)
    );

    // Whitelist tokens for the strategy.
    await managerContract.updateIsTokenWhitelistedForStrategy(
      AVAX_CHAIN_ID,
      /*strategyId=*/ 0,
      USDC_TOKEN_ADDRESS,
      /*isWhitelisted=*/ true
    );
  });

<<<<<<< HEAD
  // it("Test swap functions", async function () {
  //   await testSwap(strategyContract);
  // });

=======
>>>>>>> 522cd187
  it("HomoraPDNVault DepositAndWithdraw", async function () {
    await testDepositAndWithdraw(
      managerContract,
      strategyContract,
      homoraAdapter
    );
  });

<<<<<<< HEAD
  it.only("Deposit and test rebalance", async function () {
=======
  it("Deposit and test rebalance", async function () {
>>>>>>> 522cd187
    await testRebalance(managerContract, strategyContract, vaultLib);
  });

  it("Deposit and test reinvest", async function () {
    await testReinvest(managerContract, strategyContract, vaultLib);
  });

  it("Should fail for doing unauthorized operations", async function () {
    await expect(
      strategyContract.connect(wallets[0]).setConfig(0, 0, 0, 0, txOptions)
    ).to.be.revertedWith("Ownable: caller is not the owner");
  });
});<|MERGE_RESOLUTION|>--- conflicted
+++ resolved
@@ -435,11 +435,7 @@
 
   // Colletral size of each wallet.
   var totalCollateralSize = res.collateralSize;
-<<<<<<< HEAD
-  var totalShareAmount = await strategyContract.getTotalShare();
-=======
   [totalShareAmount, _] = await strategyContract.vaultState();
->>>>>>> 522cd187
   var shareAmount0 = await strategyContract.positions(CHAIN_ID_AVAX, 0); // position id 0
   console.log("share amount 0: ", shareAmount0.toString());
   var shareAmount1 = await strategyContract.positions(CHAIN_ID_AVAX, 1); // position id 1
@@ -525,7 +521,7 @@
     adapterLib = await library.deploy();
     library = await ethers.getContractFactory("VaultLib", {
       libraries: {
-        HomoraAdapterLib: adapterLib.address
+        HomoraAdapterLib: adapterLib.address,
       },
     });
     vaultLib = await library.deploy();
@@ -603,13 +599,6 @@
     );
   });
 
-<<<<<<< HEAD
-  // it("Test swap functions", async function () {
-  //   await testSwap(strategyContract);
-  // });
-
-=======
->>>>>>> 522cd187
   it("HomoraPDNVault DepositAndWithdraw", async function () {
     await testDepositAndWithdraw(
       managerContract,
@@ -618,11 +607,7 @@
     );
   });
 
-<<<<<<< HEAD
-  it.only("Deposit and test rebalance", async function () {
-=======
   it("Deposit and test rebalance", async function () {
->>>>>>> 522cd187
     await testRebalance(managerContract, strategyContract, vaultLib);
   });
 
