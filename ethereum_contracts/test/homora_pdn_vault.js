const { CHAIN_ID_AVAX } = require("@certusone/wormhole-sdk");
const { expect, assert } = require("chai");
const { BigNumber } = require("ethers");
const { ethers, upgrades } = require("hardhat");
const {
  AVAX_MAINNET_TOKEN_BRIDGE_ADDR,
  AVAX_MAINNET_URL,
} = require("../constants.js");
const {
  deployApertureManager,
  deployHomoraAdapter,
} = require("../utils/deploy.js");

const { homoraBankABI } = require("./abi/homoraBankABI.js");

const ERC20ABI = [
  "function balanceOf(address owner) view returns (uint256)",
  "function approve(address spender, uint256 value) returns (bool)",
  "function transfer(address _to, uint256 value) returns(bool)",
];

const JOEABI = [
  "function swapExactTokensForTokens(uint256 amountIn, uint256 amountOutMin, address[] calldata path, address to, uint256 deadline) returns (uint256[] memory amounts)",
];

const {
  HOMORA_BANK_ADDRESS,
  TJ_SPELLV3_WAVAX_USDC_ADDRESS,
  WAVAX_TOKEN_ADDRESS,
  USDC_TOKEN_ADDRESS,
  JOE_TOKEN_ADDRESS,
  JOE_ROUTER_ADDRESS,
  WAVAX_USDC_POOL_ID,
  AVAX_CHAIN_ID,
} = require("./avax_constants");

const provider = ethers.provider;
const WAVAX = new ethers.Contract(WAVAX_TOKEN_ADDRESS, ERC20ABI, provider);
const USDC = new ethers.Contract(USDC_TOKEN_ADDRESS, ERC20ABI, provider);
const JOE = new ethers.Contract(JOE_TOKEN_ADDRESS, ERC20ABI, provider);
const router = new ethers.Contract(JOE_ROUTER_ADDRESS, JOEABI, provider);
const homoraBank = new ethers.Contract(
  HOMORA_BANK_ADDRESS,
  homoraBankABI,
  provider
);
const leverageLevel = 3;
const usdcDepositAmount0 = 1000e6;
const avaxDepositAmount0 = 0;
const minEquityReceived0 = 0;
const usdcDepositAmount1 = 500e6;
const avaxDepositAmount1 = 0;
const minEquityReceived1 = 0;

const mainWallet = new ethers.Wallet(
  "0xac0974bec39a17e36ba4a6b4d238ff944bacb478cbed5efcae784d7bf4f2ff80",
  provider
);

const wallets = [
  new ethers.Wallet(
    "0x59c6995e998f97a5a0044966f0945389dc9e86dae88c7a8412f4603b6b78690d",
    provider
  ),
  new ethers.Wallet(
    "0x5de4111afa1a4b94908f83103eb1f1706367c2e68ca870fc3fb9a804cdab365a",
    provider
  ),
  new ethers.Wallet(
    "0x7c852118294e51e653712a81e05800f419141751be58f605c371e15141b007a6",
    provider
  ),
  new ethers.Wallet(
    "0x47e179ec197488593b187f80a00eb0da91f1b9d0b13f8733639f19c30a34926a",
    provider
  ),
];

const txOptions = { gasPrice: 50000000000, gasLimit: 8500000 };
const ZERO_ADDR = "0x0000000000000000000000000000000000000000";

async function getImpersonatedSigner(accountToImpersonate) {
  await hre.network.provider.request({
    method: "hardhat_impersonateAccount",
    params: [accountToImpersonate],
  });
  return await ethers.getSigner(accountToImpersonate);
}

async function whitelistContractAndAddCredit(contractAddressToWhitelist) {
  // Get impersonatedSigner as governor of homoraBank contract.
  const homoraBankGovernor = await homoraBank.governor(txOptions);
  const signer = await getImpersonatedSigner(homoraBankGovernor);

  // Transfer AVAX to the governor and check.
  await mainWallet.sendTransaction({
    to: homoraBankGovernor,
    value: ethers.utils.parseEther("100"),
  });
  // expect(await provider.getBalance(signer.address)).to.equal(BigInt(1e20));

  // Whitelist address and check.
  await homoraBank
    .connect(signer)
    .setWhitelistUsers([contractAddressToWhitelist], [true], txOptions);
  let res = await homoraBank.whitelistedUsers(
    contractAddressToWhitelist,
    txOptions
  );
  expect(res).to.equal(true);

  // Set credit to 100,000 USDC and 5,000 WAVAX.
  await homoraBank.connect(signer).setCreditLimits(
    [
      [contractAddressToWhitelist, USDC_TOKEN_ADDRESS, 1e11, ZERO_ADDR],
      [
        contractAddressToWhitelist,
        WAVAX_TOKEN_ADDRESS,
        ethers.BigNumber.from("1000000000000000000000"),
        ZERO_ADDR,
      ],
    ],
    txOptions
  );
}

async function initialize() {
  // Impersonate USDC holder.
  let signer = await getImpersonatedSigner("0x42d6ce661bb2e5f5cc639e7befe74ff9fd649541");
  await USDC.connect(signer).transfer(wallets[0].address, 5e6 * 1e6, txOptions);
  await USDC.connect(signer).transfer(wallets[1].address, 1000 * 1e6, txOptions);
}

// testing function to swap USDC into WAVAX
async function swapUSDC(contract, swapAmt = 1e6 * 1e6) {
  await USDC.connect(wallets[0]).approve(
    contract.address,
    1e8 * 1e6,
    txOptions
  );

  let wavaxBalance0 = await WAVAX.balanceOf(wallets[0].address);

  // console.log("Token price before swap");
  // await contract.connect(wallets[0]).queryTokenPrice(txOptions);
  await contract
    .connect(wallets[0])
    .swapExactTokensForTokens(
      swapAmt,
      0,
      [USDC_TOKEN_ADDRESS, WAVAX_TOKEN_ADDRESS],
      wallets[0].address,
      10 ** 12,
      txOptions
    );
  // console.log("Token price after swap");
  // await contract.connect(wallets[0]).queryTokenPrice(txOptions);

  let wavaxBalance1 = await WAVAX.balanceOf(wallets[0].address);

  return wavaxBalance1.sub(wavaxBalance0);
}

// testing function to swap WAVAX into USDC
async function swapWAVAX(contract, swapAmt) {
  await WAVAX.connect(wallets[0]).approve(
    contract.address,
    BigNumber.from(500000).mul("1000000000000000000"),
    txOptions
  );

  let usdcBalance0 = await USDC.balanceOf(wallets[0].address);

  // console.log("Token price before swap");
  // await contract.connect(wallets[0]).queryTokenPrice(txOptions);
  await contract
    .connect(wallets[0])
    .swapExactTokensForTokens(
      swapAmt,
      0,
      [WAVAX_TOKEN_ADDRESS, USDC_TOKEN_ADDRESS],
      wallets[0].address,
      10 ** 12,
      txOptions
    );
  // console.log("Token price after swap");
  // await contract.connect(wallets[0]).queryTokenPrice(txOptions);

  let usdcBalance1 = await USDC.balanceOf(wallets[0].address);

  return usdcBalance1.sub(usdcBalance0);
}

// testing swap functions
async function testSwap(strategyContract) {
  // Impersonate WAVAX holder and transfer.
  signer = await getImpersonatedSigner("0x0e082F06FF657D94310cB8cE8B0D9a04541d8052");
  await WAVAX.connect(signer).transfer(strategyContract.address, BigNumber.from(1).mul("1000000000000000000"), txOptions);

  // Impersonate USDC holder and transfer.
  signer = await getImpersonatedSigner("0x279f8940ca2a44c35ca3edf7d28945254d0f0ae6");
  await USDC.connect(signer).transfer(strategyContract.address, BigNumber.from(200000).mul(1e6), txOptions);

  let swapAmt = BigNumber.from(1);
  let recvAmt = await strategyContract
      .connect(wallets[0])
      .swap(swapAmt, USDC_TOKEN_ADDRESS, WAVAX_TOKEN_ADDRESS, txOptions);
  console.log("swap %s USDC to %d AVAX", swapAmt.toString(), recvAmt);

  recvAmt = await strategyContract
      .connect(wallets[0])
      .swapAVAX(swapAmt, USDC_TOKEN_ADDRESS, txOptions);
  console.log("swap %s AVAX to %d USDC", swapAmt.toString(), recvAmt);
}

// testing function for rebalance()
async function testRebalance(managerContract, strategyContract) {
  await deposit(managerContract, strategyContract);
  // check collateral
  let collSize = await strategyContract
    .connect(wallets[0])
    .getCollateralSize(txOptions);
  let [usdcHold, wavaxHold] = await strategyContract
    .connect(wallets[0])
    .convertCollateralToTokens(collSize, txOptions);
  console.log("collateral: usdc: %d, wavax: %d", usdcHold, wavaxHold);

  // check debt
  let [usdcDebt, wavaxDebt] = await strategyContract
    .connect(wallets[0])
    .getDebtAmounts(txOptions);
  console.log("current debt: usdc: %d, wavax: %d", usdcDebt, wavaxDebt);

  // check if position state is healthy (no need to rebalance)
  await expect(
    strategyContract.connect(wallets[0])
        .rebalance(10, 0, txOptions)
  ).to.be.revertedWith("HomoraPDNVault_PositionIsHealthy");

  // Flash swap USDC and rebalance (short)
  let swapAmt = BigNumber.from(3e6).mul(1e6);
  let recvAmt = await swapUSDC(router, swapAmt);
  console.log(
    "Swap %s USDC to %s AVAX",
    swapAmt.div(1e6).toString(),
    recvAmt.div("1000000000000000000").toString()
  );

  await expect(
    strategyContract.connect(wallets[0])
        .rebalance(10, 0, txOptions)
  ).to.be.revertedWith("Slippage_Too_Large");
  // Swap back
  swapAmt = recvAmt;
  recvAmt = await swapWAVAX(router, swapAmt);
  console.log(
    "Swap %s AVAX to %s USDC",
    swapAmt.div("1000000000000000000").toString(),
    recvAmt.div(1e6).toString()
  );

  // Decrease leverage to trigger rebalance
  await strategyContract.connect(mainWallet).setConfig(
    2, // _leverageLevel
    7154, // _targetDebtRatio
    350, // _debtRatioWidth
    490, // _dnThreshold
    txOptions
  );
  console.log("Leverage changed to 2");
  await expect(
    strategyContract.connect(wallets[0])
        .rebalance(10, 0, txOptions)
  ).to.be.revertedWith("Slippage_Too_Large");

  // Increase slippage and rebalance again
  await strategyContract.connect(wallets[0])
      .rebalance(100, 0, txOptions);

  // expect to be in delta-neutral after rebalance
  await expect(
    strategyContract.connect(wallets[0])
        .rebalance(10, 0, txOptions)
  ).to.be.revertedWith("HomoraPDNVault_PositionIsHealthy");

  // Impersonate WAVAX holder.
  signer = await getImpersonatedSigner(
    "0x0e082F06FF657D94310cB8cE8B0D9a04541d8052"
  );
  await WAVAX.connect(signer).transfer(
    wallets[0].address,
    BigNumber.from(200000).mul("1000000000000000000"),
    txOptions
  );

  // Flash swap WAVAX and rebalance (long)
  recvAmt = await swapWAVAX(router, swapAmt);
  console.log(
    "Swap %s AVAX to %s USDC",
    swapAmt.div("1000000000000000000").toString(),
    recvAmt.div(1e6).toString()
  );
  await expect(
    strategyContract.connect(wallets[0])
        .rebalance(10, 0, txOptions)
  ).to.be.revertedWith("Slippage_Too_Large");

  // Swap back
  swapAmt = recvAmt;
  recvAmt = await swapUSDC(router, swapAmt);
  console.log(
    "Swap %s USDC to %s AVAX",
    swapAmt.div(1e6).toString(),
    recvAmt.div("1000000000000000000").toString()
  );
  await expect(
    strategyContract.connect(wallets[0])
        .rebalance(10, 0, txOptions)
  ).to.be.revertedWith("HomoraPDNVault_PositionIsHealthy");

  // Increase leverage to trigger rebalance
  await strategyContract.connect(mainWallet).setConfig(
    3, // _leverageLevel
    9231, // _targetDebtRatio
    100, // _debtRatioWidth
    300, // _dnThreshold
    txOptions
  );
  console.log("Leverage changed to 3");
  await strategyContract.connect(wallets[0])
      .rebalance(100, 0, txOptions);

  // expect to be in delta-neutral after rebalance
  await expect(
    strategyContract.connect(wallets[0])
        .rebalance(10, 0, txOptions)
  ).to.be.revertedWith("HomoraPDNVault_PositionIsHealthy");
}

async function testReinvest(managerContract, strategyContract) {
  await deposit(managerContract, strategyContract);

  let collateralBefore = await strategyContract
    .connect(wallets[0])
    .getCollateralSize(txOptions);
  console.log("Collateral Before reinvest: %d", collateralBefore);

  let reinvested = false;
  try {
    await strategyContract.connect(wallets[0]).reinvest(0, txOptions);
    reinvested = true;
  } catch (err) {
    await expect(
      strategyContract.connect(wallets[0]).reinvest(0, txOptions)
    ).to.be.revertedWith("Insufficient_Liquidity_Mint");
    reinvested = false;
  }

  let collateralAfter = await strategyContract
    .connect(wallets[0])
    .getCollateralSize(txOptions);

  console.log("Collateral before reinvest: %d", collateralBefore);
  console.log("Collateral after reinvest: %d", collateralAfter);
  if (reinvested) {
    expect(collateralAfter > collateralBefore).to.equal(true);
  } else {
    expect(collateralAfter == collateralBefore).to.equal(true);
  }
}

async function deposit(managerContract, strategyContract) {
  // Deposit 1000 USDC to vault from wallet 0.
  await USDC.connect(wallets[0]).approve(
    managerContract.address,
    usdcDepositAmount0
  );
  console.log("using wallet: ", wallets[0].address);

  // Craft open position data.
  let openPositionBytesArray = ethers.utils.arrayify(
    ethers.utils.defaultAbiCoder.encode(
      ["uint256", "uint256", "uint256", "uint256"],
      [
        usdcDepositAmount0, // uint256 stableTokenDepositAmount
        avaxDepositAmount0, // uint256 assetTokenDepositAmount
        minEquityReceived0, // uint256 minEquityETH
        0 // uint256 minReinvestETH
      ]
    )
  );

  // Deposit 1000 USDC to vault from wallet 0.
  await managerContract
    .connect(wallets[0])
    .createPosition(
      /*strategyChainId=*/ AVAX_CHAIN_ID,
      /*strategyId=*/ 0,
      [[/*assetType=*/ 0, USDC_TOKEN_ADDRESS, usdcDepositAmount0]],
      openPositionBytesArray,
      txOptions
    );
  console.log(`created position with ${usdcDepositAmount0} USDC`);

  // Deposit 500 USDC to vault from wallet 1.
  console.log("using wallet: ", wallets[1].address);
  await USDC.connect(wallets[1]).approve(
    managerContract.address,
    usdcDepositAmount1
  );
  let openPositionBytesArray1 = ethers.utils.arrayify(
    ethers.utils.defaultAbiCoder.encode(
      ["uint256", "uint256", "uint256", "uint256"],
      [usdcDepositAmount1, avaxDepositAmount1, minEquityReceived1, 0]
    )
  );
  await managerContract
    .connect(wallets[1])
    .createPosition(
      /*strategyChainId=*/ AVAX_CHAIN_ID,
      /*strategyId=*/ 0,
      [[/*assetType=*/ 0, USDC_TOKEN_ADDRESS, usdcDepositAmount1]],
      openPositionBytesArray1,
      txOptions
    );
  console.log(`created position with ${usdcDepositAmount1} USDC`);
}

async function testDepositAndWithdraw(
  managerContract,
  strategyContract,
  homoraAdapter
) {
  await deposit(managerContract, strategyContract);

  // Check whether it initiates a position in HomoraBank.
  var homoraBankPosId = (await strategyContract.homoraBankPosId()).toNumber();
  expect(homoraBankPosId).not.to.equal(0);

<<<<<<< HEAD
  // Check whether the vault contract iis the owner of the HomoraBank position.
=======
  // Check whether the adapter contract is the owner of the HomoraBank position.
>>>>>>> d7582e0c
  var res = await homoraBank.getPositionInfo(homoraBankPosId);
  expect(res.owner).to.equal(homoraAdapter.address);

  // // Colletral size of each wallet.
  var totalCollateralSize = res.collateralSize;
  var totalShareAmount = await strategyContract.totalShareAmount();
  var shareAmount0 = await strategyContract.positions(CHAIN_ID_AVAX, 0); // position id 0
  console.log("share amount 0: ", shareAmount0.toString());
  var shareAmount1 = await strategyContract.positions(CHAIN_ID_AVAX, 1); // position id 1
  console.log("share amount 1: ", shareAmount1.toString());
  var collSize0 = shareAmount0.mul(totalCollateralSize).div(totalShareAmount);
  var collSize1 = shareAmount1.mul(totalCollateralSize).div(totalShareAmount);

  [usdcAmount0, wavaxAmount0] =
    await strategyContract.convertCollateralToTokens(collSize0);
  [usdcAmount1, wavaxAmount1] =
    await strategyContract.convertCollateralToTokens(collSize1);

  var totalAmount0InUsdc = 2 * usdcAmount0;
  var totalAmount1InUsdc = 2 * usdcAmount1;

  expect(totalAmount0InUsdc).to.be.closeTo(
    BigNumber.from(usdcDepositAmount0 * leverageLevel),
    100
  );
  expect(totalAmount1InUsdc).to.be.closeTo(
    BigNumber.from(usdcDepositAmount1 * leverageLevel),
    100
  );

  // Withdraw half amount from vault for wallet 0.
  var withdrawAmount0 = shareAmount0.div(2);
  console.log("withdraw amount 0: ", withdrawAmount0.toString());
  var usdcBalance0 = await USDC.balanceOf(wallets[0].address);

  // First byte is Action enum.
  // 0 -> Open, 1 -> Increase, 2 -> Decrease, 3 -> Close (not yet supported).
  const encodedWithdrawData = ethers.utils.concat([
    new Uint8Array([2]),
    ethers.utils.arrayify(
      ethers.utils.defaultAbiCoder.encode(
        ["address", "uint256", "uint256", "uint256", "uint256"],
        [wallets[0].address, withdrawAmount0, 0, 0, 0]
      )
    ),
  ]);
  // console.log("encoded withdraw data: ", encodedWithdrawData);
  console.log(ethers.utils.hexlify(encodedWithdrawData));

  await managerContract
    .connect(wallets[0])
    .executeStrategy(
      /*positionId=*/ 0,
      /*assetInfos=*/[],
      encodedWithdrawData,
      txOptions
    );

  // var withdrawUsdcAmount0 =
  //   (await USDC.balanceOf(wallets[0].address)) - usdcBalance0;
  // expect(withdrawUsdcAmount0).to.be.closeTo(
  //   BigNumber.from(usdcDepositAmount0).div(2),
  //   100
  // );
}

describe.only("HomoraPDNVault Initialization", function () {
  var managerContract = undefined;
  var homoraAdapter = undefined;
  var strategyFactory = undefined;
  var strategyContract = undefined;

  beforeEach("Setup before each test", async function () {
    await network.provider.request({
      method: "hardhat_reset",
      params: [
        {
          forking: {
            jsonRpcUrl: AVAX_MAINNET_URL,
            blockNumber: 16681756,
          },
        },
      ],
    });

    // Aperture manager contract.
    managerContract = await deployApertureManager(
      mainWallet,
      AVAX_MAINNET_TOKEN_BRIDGE_ADDR
    );
    console.log("Aperture manager deployed at: ", managerContract.address);

    // Deploy Homora adapter contract.
    homoraAdapter = await deployHomoraAdapter(mainWallet);

    // HomoraPDNVault contract.
    library = await ethers.getContractFactory("VaultLib");
    vaultLib = await library.deploy();
    library = await ethers.getContractFactory("OracleLib");
    oracleLib = await library.deploy();
    strategyFactory = await ethers.getContractFactory("HomoraPDNVault", {
      libraries: {
        VaultLib: vaultLib.address,
        OracleLib: oracleLib.address
      },
    });
    strategyContract = await upgrades.deployProxy(
      strategyFactory,
      [
        managerContract.address,
        homoraAdapter.address,
        wallets[0].address,
        wallets[0].address,
        USDC_TOKEN_ADDRESS,
        WAVAX_TOKEN_ADDRESS,
        HOMORA_BANK_ADDRESS,
        TJ_SPELLV3_WAVAX_USDC_ADDRESS,
        JOE_TOKEN_ADDRESS,
        WAVAX_USDC_POOL_ID,
      ],
      { unsafeAllow: ["delegatecall"], kind: "uups" }
    );
    await strategyContract.connect(mainWallet).deployed(txOptions);

    // Set up Homora adapter contract.
    await homoraAdapter.setCaller(strategyContract.address, true);
    await homoraAdapter.setTarget(strategyContract.address, true);
    await homoraAdapter.setTarget(homoraBank.address, true);
    await homoraAdapter.setTarget(USDC.address, true);
    await homoraAdapter.setTarget(WAVAX.address, true);
    await homoraAdapter.setTarget(JOE.address, true);

    console.log("Homora PDN contract deployed at: ", strategyContract.address);
    await strategyContract.connect(mainWallet).initializeConfig(
      3, // _leverageLevel
      9231, // _targetDebtRatio
      100, // _debtRatioWidth
      300, // _deltaThreshold
      [
          20, // withdrawFee
          1500, // harvestFee
          200 // managementFee
      ],
      [
          BigNumber.from(1000000).mul(1e6), // maxCapacity
          BigNumber.from(200000).mul(1e6), // maxOpenPerTx
          BigNumber.from(200000).mul(1e6) // maxWithdrawPerTx
      ],
      txOptions
    );
    console.log("Homora PDN contract initialized");

    await whitelistContractAndAddCredit(homoraAdapter.address);
    await initialize(strategyContract);

    // Add strategy into Aperture manager.
    await managerContract.addStrategy(
      "Homora Delta-neutral",
      "1.0.0",
      strategyContract.address
    );
    console.log(
      "Added strategy: ",
      await managerContract.strategyIdToMetadata(0)
    );

    // Whitelist tokens for the strategy.
    await managerContract.updateIsTokenWhitelistedForStrategy(
      AVAX_CHAIN_ID,
      /*strategyId=*/ 0,
      USDC_TOKEN_ADDRESS,
      /*isWhitelisted=*/ true
    );
  });

  it("Test swap functions", async function () {
    await testSwap(strategyContract);
  });

  it("HomoraPDNVault DepositAndWithdraw", async function () {
    await testDepositAndWithdraw(
      managerContract,
      strategyContract,
      homoraAdapter
    );
  });

  it("Deposit and test rebalance", async function () {
    await testRebalance(managerContract, strategyContract);
  });

  it("Deposit and test reinvest", async function () {
    await testReinvest(managerContract, strategyContract);
  });

  it("Should fail for doing unauthorized operations", async function () {
    await expect(
      strategyContract.connect(wallets[0]).setConfig(0, 0, 0, 0, txOptions)
    ).to.be.revertedWith("Ownable: caller is not the owner");
  });
});<|MERGE_RESOLUTION|>--- conflicted
+++ resolved
@@ -437,11 +437,7 @@
   var homoraBankPosId = (await strategyContract.homoraBankPosId()).toNumber();
   expect(homoraBankPosId).not.to.equal(0);
 
-<<<<<<< HEAD
-  // Check whether the vault contract iis the owner of the HomoraBank position.
-=======
   // Check whether the adapter contract is the owner of the HomoraBank position.
->>>>>>> d7582e0c
   var res = await homoraBank.getPositionInfo(homoraBankPosId);
   expect(res.owner).to.equal(homoraAdapter.address);
 
