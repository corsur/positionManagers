--- conflicted
+++ resolved
@@ -453,19 +453,11 @@
 
   expect(totalAmount0InUsdc).to.be.closeTo(
     BigNumber.from(usdcDepositAmount0 * leverageLevel),
-<<<<<<< HEAD
-    1000
-  );
-  expect(totalAmount1InUsdc).to.be.closeTo(
-    BigNumber.from(usdcDepositAmount1 * leverageLevel),
-    1000
-=======
     300
   );
   expect(totalAmount1InUsdc).to.be.closeTo(
     BigNumber.from(usdcDepositAmount1 * leverageLevel),
     300
->>>>>>> bd159557
   );
 
   // Withdraw half amount from vault for wallet 0.
