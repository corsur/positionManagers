--- conflicted
+++ resolved
@@ -195,11 +195,7 @@
 async function testSwap(strategyContract) {
   // Impersonate WAVAX holder and transfer.
   signer = await getImpersonatedSigner("0x0e082F06FF657D94310cB8cE8B0D9a04541d8052");
-<<<<<<< HEAD
-  await WAVAX.connect(signer).transfer(strategyContract.address, BigNumber.from(200000).mul("1000000000000000000"), txOptions);
-=======
   await WAVAX.connect(signer).transfer(strategyContract.address, BigNumber.from(1).mul("1000000000000000000"), txOptions);
->>>>>>> 5e6a9ae0
 
   // Impersonate USDC holder and transfer.
   signer = await getImpersonatedSigner("0x279f8940ca2a44c35ca3edf7d28945254d0f0ae6");
@@ -253,11 +249,7 @@
   await expect(
     strategyContract.connect(wallets[0])
         .rebalance(10, 0, txOptions)
-<<<<<<< HEAD
-  ).to.be.revertedWith("HomoraPDNVault_DebtRatioNotHealthy");
-=======
   ).to.be.revertedWith("Slippage_Too_Large");
->>>>>>> 5e6a9ae0
   // Swap back
   swapAmt = recvAmt;
   recvAmt = await swapWAVAX(router, swapAmt);
@@ -272,14 +264,6 @@
     2, // _leverageLevel
     7154, // _targetDebtRatio
     350, // _debtRatioWidth
-<<<<<<< HEAD
-    500, // _dnThreshold
-    txOptions
-  );
-  console.log("Leverage changed to 2");
-  await strategyContract.connect(wallets[0])
-      .rebalance(10, 0, txOptions);
-=======
     490, // _dnThreshold
     txOptions
   );
@@ -292,7 +276,6 @@
   // Increase slippage and rebalance again
   await strategyContract.connect(wallets[0])
       .rebalance(100, 0, txOptions);
->>>>>>> 5e6a9ae0
 
   // expect to be in delta-neutral after rebalance
   await expect(
@@ -320,11 +303,7 @@
   await expect(
     strategyContract.connect(wallets[0])
         .rebalance(10, 0, txOptions)
-<<<<<<< HEAD
-  ).to.be.revertedWith("HomoraPDNVault_DebtRatioNotHealthy");
-=======
   ).to.be.revertedWith("Slippage_Too_Large");
->>>>>>> 5e6a9ae0
 
   // Swap back
   swapAmt = recvAmt;
@@ -349,11 +328,7 @@
   );
   console.log("Leverage changed to 3");
   await strategyContract.connect(wallets[0])
-<<<<<<< HEAD
-      .rebalance(10, 0, txOptions);
-=======
       .rebalance(100, 0, txOptions);
->>>>>>> 5e6a9ae0
 
   // expect to be in delta-neutral after rebalance
   await expect(
@@ -559,9 +534,6 @@
     homoraAdapter = await deployHomoraAdapter(mainWallet);
 
     // HomoraPDNVault contract.
-<<<<<<< HEAD
-    library = await ethers.getContractFactory("VaultLib");
-=======
     library = await ethers.getContractFactory("HomoraAdapterLib");
     adapterLib = await library.deploy();
     library = await ethers.getContractFactory("VaultLib", {
@@ -569,19 +541,14 @@
         HomoraAdapterLib: adapterLib.address,
       },
     });
->>>>>>> 5e6a9ae0
     vaultLib = await library.deploy();
     library = await ethers.getContractFactory("OracleLib");
     oracleLib = await library.deploy();
     strategyFactory = await ethers.getContractFactory("HomoraPDNVault", {
       libraries: {
         VaultLib: vaultLib.address,
-<<<<<<< HEAD
-        OracleLib: oracleLib.address
-=======
         OracleLib: oracleLib.address,
         HomoraAdapterLib: adapterLib.address
->>>>>>> 5e6a9ae0
       },
     });
     strategyContract = await upgrades.deployProxy(
@@ -616,11 +583,6 @@
       9231, // _targetDebtRatio
       100, // _debtRatioWidth
       300, // _deltaThreshold
-<<<<<<< HEAD
-      0, // _harvestFee
-      0, // _withdrawFee
-      0, // _managementFee
-=======
       [
           20, // withdrawFee
           1500, // harvestFee
@@ -631,7 +593,6 @@
           BigNumber.from(200000).mul(1e6), // maxOpenPerTx
           BigNumber.from(200000).mul(1e6) // maxWithdrawPerTx
       ],
->>>>>>> 5e6a9ae0
       txOptions
     );
     console.log("Homora PDN contract initialized");
@@ -682,10 +643,6 @@
   it("Should fail for doing unauthorized operations", async function () {
     await expect(
       strategyContract.connect(wallets[0]).setConfig(0, 0, 0, 0, txOptions)
-<<<<<<< HEAD
-    ).to.be.revertedWith("unauthorized admin op");
-=======
     ).to.be.revertedWith("Ownable: caller is not the owner");
->>>>>>> 5e6a9ae0
   });
 });